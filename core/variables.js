/**
 * @license
 * Visual Blocks Editor
 *
 * Copyright 2012 Google Inc.
 * https://developers.google.com/blockly/
 *
 * Licensed under the Apache License, Version 2.0 (the "License");
 * you may not use this file except in compliance with the License.
 * You may obtain a copy of the License at
 *
 *   http://www.apache.org/licenses/LICENSE-2.0
 *
 * Unless required by applicable law or agreed to in writing, software
 * distributed under the License is distributed on an "AS IS" BASIS,
 * WITHOUT WARRANTIES OR CONDITIONS OF ANY KIND, either express or implied.
 * See the License for the specific language governing permissions and
 * limitations under the License.
 */

/**
 * @fileoverview Utility functions for handling variables.
 * @author fraser@google.com (Neil Fraser)
 */
'use strict';

goog.provide('Blockly.Variables');

goog.require('Blockly.Blocks');
goog.require('Blockly.Workspace');
goog.require('goog.string');


/**
 * Category to separate variable names from procedures and generated functions.
 */
Blockly.Variables.NAME_TYPE = 'VARIABLE';

/**
 * Find all user-created variables that are in use in the workspace.
 * For use by generators.
 * @param {!Blockly.Block|!Blockly.Workspace} root Root block or workspace.
 * @return {!Array.<string>} Array of variable names.
 */
Blockly.Variables.allUsedVariables = function(root) {
  var blocks;
  if (root instanceof Blockly.Block) {
    // Root is Block.
    blocks = root.getDescendants();
  } else if (root instanceof Blockly.Workspace ||
      root instanceof Blockly.WorkspaceSvg) {
    // Root is Workspace.
    blocks = root.getAllBlocks();
  } else {
    throw 'Not Block or Workspace: ' + root;
  }
  var variableHash = Object.create(null);
  // Iterate through every block and add each variable to the hash.
  for (var x = 0; x < blocks.length; x++) {
    var blockVariables = blocks[x].getVars();
    if (blockVariables) {
      for (var y = 0; y < blockVariables.length; y++) {
        var varName = blockVariables[y];
        // Variable name may be null if the block is only half-built.
        if (varName) {
          variableHash[varName.toLowerCase()] = varName;
        }
      }
    }
  }
  // Flatten the hash into a list.
  var variableList = [];
  for (var name in variableHash) {
    variableList.push(variableHash[name]);
  }
  return variableList;
};

/**
 * Find all variables that the user has created through the workspace or
 * toolbox.  For use by generators.
 * @param {!Blockly.Workspace} root The workspace to inspect.
 * @return {!Array.<string>} Array of variable names.
 */
Blockly.Variables.allVariables = function(root) {
  if (root instanceof Blockly.Block) {
    // Root is Block.
    console.warn('Deprecated call to Blockly.Variables.allVariables ' +
                 'with a block instead of a workspace.  You may want ' +
                 'Blockly.Variables.allUsedVariables');
  }
  return root.variableList;
};

/**
 * Find all instances of the specified variable and rename them.
 * @param {string} oldName Variable to rename.
 * @param {string} newName New variable name.
 * @param {!Blockly.Workspace} workspace Workspace rename variables in.
 */
Blockly.Variables.renameVariable = function(oldName, newName, workspace) {
  Blockly.Events.setGroup(true);
  var blocks = workspace.getAllBlocks();
  // Iterate through every block.
  for (var i = 0; i < blocks.length; i++) {
    blocks[i].renameVar(oldName, newName);
  }
  Blockly.Events.setGroup(false);

  workspace.renameVariable(oldName, newName);
};

/**
 * Construct the blocks required by the flyout for the variable category.
 * @param {!Blockly.Workspace} workspace The workspace contianing variables.
 * @return {!Array.<!Element>} Array of XML block elements.
 */
Blockly.Variables.flyoutCategory = function(workspace) {
  var variableList = workspace.variableList;
  variableList.sort(goog.string.caseInsensitiveCompare);

  var xmlList = [];
  var button = goog.dom.createDom('button');
  button.setAttribute('text', 'Create variable');
  xmlList.push(button);

<<<<<<< HEAD

  for (var i = 0; i < variableList.length; i++) {
    if (Blockly.Blocks['data_variable']) {
      // <block type="data_variable">
      //   <value name="VARIABLE">
      //     <shadow type="data_variablemenu"></shadow>
      //   </value>
      // </block>
      var block = goog.dom.createDom('block');
      block.setAttribute('type', 'data_variable');
      block.setAttribute('gap', 8);
      block.appendChild(Blockly.Variables.createVariableDom_(variableList[i]));
      xmlList.push(block);
    }
  }

  if (xmlList.length > 1) { // The button is always there.
    xmlList[xmlList.length - 1].setAttribute('gap', 24);

    if (Blockly.Blocks['data_setvariableto']) {
      // <block type="data_setvariableto" gap="20">
      //   <value name="VARIABLE">
      //    <shadow type="data_variablemenu"></shadow>
      //   </value>
      //   <value name="VALUE">
      //     <shadow type="math_number">
      //       <field name="NUM">0</field>
      //     </shadow>
      //   </value>
      // </block>
      var block = goog.dom.createDom('block');
      block.setAttribute('type', 'data_setvariableto');
      block.setAttribute('gap', 8);
      block.appendChild(Blockly.Variables.createVariableDom_(variableList[0]));
      block.appendChild(Blockly.Variables.createMathNumberDom_());
      xmlList.push(block);
    }
    if (Blockly.Blocks['data_changevariableby']) {
      // <block type="data_changevariableby">
      //   <value name="VARIABLE">
      //    <shadow type="data_variablemenu"></shadow>
      //   </value>
      //   <value name="VALUE">
      //     <shadow type="math_number">
      //       <field name="NUM">0</field>
=======
  if (variableList.length > 0) {
    if (Blockly.Blocks['variables_set']) {
      // <block type="variables_set" gap="20">
      //   <field name="VAR">item</field>
      // </block>
      var block = goog.dom.createDom('block');
      block.setAttribute('type', 'variables_set');
      if (Blockly.Blocks['math_change']) {
        block.setAttribute('gap', 8);
      } else {
        block.setAttribute('gap', 24);
      }
      var field = goog.dom.createDom('field', null, variableList[0]);
      field.setAttribute('name', 'VAR');
      block.appendChild(field);
      xmlList.push(block);
    }
    if (Blockly.Blocks['math_change']) {
      // <block type="math_change">
      //   <value name="DELTA">
      //     <shadow type="math_number">
      //       <field name="NUM">1</field>
>>>>>>> aa8cc2cb
      //     </shadow>
      //   </value>
      // </block>
      var block = goog.dom.createDom('block');
<<<<<<< HEAD
      block.setAttribute('type', 'data_changevariableby');
      block.setAttribute('gap', 8);
      block.appendChild(Blockly.Variables.createVariableDom_(variableList[0]));
      block.appendChild(Blockly.Variables.createMathNumberDom_());
      xmlList.push(block);
    }
    if (Blockly.Blocks['data_showvariable']) {
      // <block type="data_showvariable">
      //   <value name="VARIABLE">
      //     <shadow type="data_variablemenu"></shadow>
      //   </value>
      // </block>
      var block = goog.dom.createDom('block');
      block.setAttribute('type', 'data_showvariable');
      block.setAttribute('gap', 8);
      block.appendChild(Blockly.Variables.createVariableDom_(variableList[0]));
      xmlList.push(block);
    }
    if (Blockly.Blocks['data_hidevariable']) {
      // <block type="data_showvariable">
      //   <value name="VARIABLE">
      //     <shadow type="data_variablemenu"></shadow>
      //   </value>
      // </block>
      var block = goog.dom.createDom('block');
      block.setAttribute('type', 'data_hidevariable');
      block.appendChild(Blockly.Variables.createVariableDom_(variableList[0]));
=======
      block.setAttribute('type', 'math_change');
      if (Blockly.Blocks['variables_get']) {
        block.setAttribute('gap', 20);
      }
      var value = goog.dom.createDom('value');
      value.setAttribute('name', 'DELTA');
      block.appendChild(value);

      var field = goog.dom.createDom('field', null, variableList[0]);
      field.setAttribute('name', 'VAR');
      block.appendChild(field);

      var shadowBlock = goog.dom.createDom('shadow');
      shadowBlock.setAttribute('type', 'math_number');
      value.appendChild(shadowBlock);

      var numberField = goog.dom.createDom('field', null, '1');
      numberField.setAttribute('name', 'NUM');
      shadowBlock.appendChild(numberField);

>>>>>>> aa8cc2cb
      xmlList.push(block);
    }

    for (var i = 0; i < variableList.length; i++) {
      if (Blockly.Blocks['variables_get']) {
        // <block type="variables_get" gap="8">
        //   <field name="VAR">item</field>
        // </block>
        var block = goog.dom.createDom('block');
        block.setAttribute('type', 'variables_get');
        if (Blockly.Blocks['variables_set']) {
          block.setAttribute('gap', 8);
        }
        var field = goog.dom.createDom('field', null, variableList[i]);
        field.setAttribute('name', 'VAR');
        block.appendChild(field);
        xmlList.push(block);
      }
    }
  }
  return xmlList;
};

/**
 * Create a dom element for a value tag with the given name attribute.
 * @param {string} name The value to use for the name attribute.
 * @return {!Element} An XML element: <value name="name"></value>
 */
Blockly.Variables.createValueDom_ = function(name) {
  var value = goog.dom.createDom('value');
  value.setAttribute('name', name);
  return value;
};

/**
 * Create a dom element for a shadow tag with the given tupe attribute.
 * @param {string} type The value to use for the type attribute.
 * @param {string} value The value to have inside the tag.
 * @return {!Element} An XML element: <shadow type="type">value</shadow>
 */
Blockly.Variables.createShadowDom_ = function(type) {
  var shadow = goog.dom.createDom('shadow');
  shadow.setAttribute('type', type);
  return shadow;
};

/**
 * Create a dom element for value tag with a shadow variable inside.
 * @param {string} name The name of the variable to select.
 * @return {!Element} An XML element.
 */
Blockly.Variables.createVariableDom_ = function(name) {
  //   <value name="VARIABLE">
  //     <shadow type="data_variablemenu">
  //       <field name="VARIABLE">variablename
  //       </field>
  //     </shadow>
  //   </value>
  var value = Blockly.Variables.createValueDom_('VARIABLE');
  var shadow = Blockly.Variables.createShadowDom_('data_variablemenu');
  var field = goog.dom.createDom('field', null, name);
  field.setAttribute('name', 'VARIABLE');
  shadow.appendChild(field);
  value.appendChild(shadow);
  return value;
};

/**
 * Create a dom element for value tag with a shadow number inside.
 * @return {!Element} An XML element.
 */
Blockly.Variables.createMathNumberDom_ = function() {
  //   <value name="VALUE">
  //     <shadow type="math_number">
  //       <field name="NUM">0</field>
  //     </shadow>
  //   </value>
  var value = Blockly.Variables.createValueDom_('VALUE');
  var shadow = Blockly.Variables.createShadowDom_('math_number');
  var field = goog.dom.createDom('field', null, '0');
  field.setAttribute('name', 'NUM');
  shadow.appendChild(field);
  value.appendChild(shadow);
  return value;
};

/**
* Return a new variable name that is not yet being used. This will try to
* generate single letter variable names in the range 'i' to 'z' to start with.
* If no unique name is located it will try 'i' to 'z', 'a' to 'h',
* then 'i2' to 'z2' etc.  Skip 'l'.
 * @param {!Blockly.Workspace} workspace The workspace to be unique in.
* @return {string} New variable name.
*/
Blockly.Variables.generateUniqueName = function(workspace) {
  var variableList = workspace.variableList;
  var newName = '';
  if (variableList.length) {
    var nameSuffix = 1;
    var letters = 'ijkmnopqrstuvwxyzabcdefgh';  // No 'l'.
    var letterIndex = 0;
    var potName = letters.charAt(letterIndex);
    while (!newName) {
      var inUse = false;
      for (var i = 0; i < variableList.length; i++) {
        if (variableList[i].toLowerCase() == potName) {
          // This potential name is already used.
          inUse = true;
          break;
        }
      }
      if (inUse) {
        // Try the next potential name.
        letterIndex++;
        if (letterIndex == letters.length) {
          // Reached the end of the character sequence so back to 'i'.
          // a new suffix.
          letterIndex = 0;
          nameSuffix++;
        }
        potName = letters.charAt(letterIndex);
        if (nameSuffix > 1) {
          potName += nameSuffix;
        }
      } else {
        // We can use the current potential name.
        newName = potName;
      }
    }
  } else {
    newName = 'i';
  }
  return newName;
};

/**
 * Find all the uses of a named variable.
 * @param {string} name Name of variable.
 * @param {!Blockly.Workspace} workspace The workspace to find uses in.
 * @return {!Array.<!Blockly.Block>} Array of block usages.
 */
Blockly.Variables.getUses = function(name, workspace) {
  var uses = [];
  var blocks = workspace.getAllBlocks();
  // Iterate through every block and check the name.
  for (var i = 0; i < blocks.length; i++) {
    var blockVariables = blocks[i].getVars();
    if (blockVariables) {
      for (var j = 0; j < blockVariables.length; j++) {
        var varName = blockVariables[j];
        // Variable name may be null if the block is only half-built.
        if (varName && Blockly.Names.equals(varName, name)) {
          uses.push(blocks[i]);
        }
      }
    }
  }
  return uses;
};

/**
 * When a variable is deleted, find and dispose of all uses of it.
 * @param {!Array.<!Blockly.Block>} uses An array of blocks using the variable.
 * @private
 */
Blockly.Variables.disposeUses_ = function(uses) {
  Blockly.Events.setGroup(true);
  for (var i = 0; i < uses.length; i++) {
    uses[i].dispose(true, false);
  }
  Blockly.Events.setGroup(false);
};

/**
 * Delete a variables and all of its uses from the given workspace.
 * @param {string} name Name of variable to delete.
 * @param {!Blockly.Workspace} workspace The workspace to delete uses from.
 */
Blockly.Variables.delete = function(name, workspace) {
  var variableIndex = workspace.variableList.indexOf(name);
  if (variableIndex != -1) {
    var uses = Blockly.Variables.getUses(name, workspace);
    if (uses.length > 1) {
      for (var i = 0, block; block = uses[i]; i++) {
        if (block.type == 'procedures_defnoreturn' ||
          block.type == 'procedures_defreturn') {
          var procedureName = block.getFieldValue('NAME');
          window.alert(
              Blockly.Msg.CANNOT_DELETE_VARIABLE_PROCEDURE.replace('%1', name).
              replace('%2', procedureName));
          return;
        }
      }
      window.confirm(
          Blockly.Msg.DELETE_VARIABLE_CONFIRMATION.replace('%1', uses.length).
          replace('%2', name));
    }
    Blockly.Variables.disposeUses_(uses);
    workspace.variableList.splice(variableIndex, 1);
  }

};

/**
 * Create a new variable on the given workspace.
 * @param {!Blockly.Workspace} workspace The workspace on which to create the
 *     variable.
 * @return {null|undefined|string} An acceptable new variable name, or null if
 *     change is to be aborted (cancel button), or undefined if an existing
 *     variable was chosen.
 */
Blockly.Variables.createVariable = function(workspace) {
  var text = Blockly.Variables.promptName(Blockly.Msg.NEW_VARIABLE_TITLE, '');
  // Since variables are case-insensitive, ensure that if the new variable
  // matches with an existing variable, the new case prevails throughout.
  if (text) {
    workspace.createVariable(text);
    return text;
  }
  return null;
};

/**
 * Prompt the user for a new variable name.
 * @param {string} promptText The string of the prompt.
 * @param {string} defaultText The default value to show in the prompt's field.
 * @return {?string} The new variable name, or null if the user picked
 *     something illegal.
 */
Blockly.Variables.promptName = function(promptText, defaultText) {
  var newVar = window.prompt(promptText, defaultText);
  // Merge runs of whitespace.  Strip leading and trailing whitespace.
  // Beyond this, all names are legal.
  if (newVar) {
    newVar = newVar.replace(/[\s\xa0]+/g, ' ').replace(/^ | $/g, '');
    if (newVar == Blockly.Msg.RENAME_VARIABLE ||
        newVar == Blockly.Msg.NEW_VARIABLE) {
      // Ok, not ALL names are legal...
      newVar = null;
    }
  }
  return newVar;
};<|MERGE_RESOLUTION|>--- conflicted
+++ resolved
@@ -124,7 +124,6 @@
   button.setAttribute('text', 'Create variable');
   xmlList.push(button);
 
-<<<<<<< HEAD
 
   for (var i = 0; i < variableList.length; i++) {
     if (Blockly.Blocks['data_variable']) {
@@ -170,35 +169,10 @@
       //   <value name="VALUE">
       //     <shadow type="math_number">
       //       <field name="NUM">0</field>
-=======
-  if (variableList.length > 0) {
-    if (Blockly.Blocks['variables_set']) {
-      // <block type="variables_set" gap="20">
-      //   <field name="VAR">item</field>
+      //     </shadow>
+      //   </value>
       // </block>
       var block = goog.dom.createDom('block');
-      block.setAttribute('type', 'variables_set');
-      if (Blockly.Blocks['math_change']) {
-        block.setAttribute('gap', 8);
-      } else {
-        block.setAttribute('gap', 24);
-      }
-      var field = goog.dom.createDom('field', null, variableList[0]);
-      field.setAttribute('name', 'VAR');
-      block.appendChild(field);
-      xmlList.push(block);
-    }
-    if (Blockly.Blocks['math_change']) {
-      // <block type="math_change">
-      //   <value name="DELTA">
-      //     <shadow type="math_number">
-      //       <field name="NUM">1</field>
->>>>>>> aa8cc2cb
-      //     </shadow>
-      //   </value>
-      // </block>
-      var block = goog.dom.createDom('block');
-<<<<<<< HEAD
       block.setAttribute('type', 'data_changevariableby');
       block.setAttribute('gap', 8);
       block.appendChild(Blockly.Variables.createVariableDom_(variableList[0]));
@@ -226,46 +200,7 @@
       var block = goog.dom.createDom('block');
       block.setAttribute('type', 'data_hidevariable');
       block.appendChild(Blockly.Variables.createVariableDom_(variableList[0]));
-=======
-      block.setAttribute('type', 'math_change');
-      if (Blockly.Blocks['variables_get']) {
-        block.setAttribute('gap', 20);
-      }
-      var value = goog.dom.createDom('value');
-      value.setAttribute('name', 'DELTA');
-      block.appendChild(value);
-
-      var field = goog.dom.createDom('field', null, variableList[0]);
-      field.setAttribute('name', 'VAR');
-      block.appendChild(field);
-
-      var shadowBlock = goog.dom.createDom('shadow');
-      shadowBlock.setAttribute('type', 'math_number');
-      value.appendChild(shadowBlock);
-
-      var numberField = goog.dom.createDom('field', null, '1');
-      numberField.setAttribute('name', 'NUM');
-      shadowBlock.appendChild(numberField);
-
->>>>>>> aa8cc2cb
       xmlList.push(block);
-    }
-
-    for (var i = 0; i < variableList.length; i++) {
-      if (Blockly.Blocks['variables_get']) {
-        // <block type="variables_get" gap="8">
-        //   <field name="VAR">item</field>
-        // </block>
-        var block = goog.dom.createDom('block');
-        block.setAttribute('type', 'variables_get');
-        if (Blockly.Blocks['variables_set']) {
-          block.setAttribute('gap', 8);
-        }
-        var field = goog.dom.createDom('field', null, variableList[i]);
-        field.setAttribute('name', 'VAR');
-        block.appendChild(field);
-        xmlList.push(block);
-      }
     }
   }
   return xmlList;
