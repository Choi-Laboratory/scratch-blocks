--- conflicted
+++ resolved
@@ -126,24 +126,6 @@
         }
         Blockly.Touch.clearTouchIdentifier();  // Don't block future drags.
       });
-<<<<<<< HEAD
-=======
-  var workspaceOptions = {
-    disabledPatternId: workspace.options.disabledPatternId,
-    parentWorkspace: workspace,
-    RTL: workspace.RTL,
-    oneBasedIndex: workspace.options.oneBasedIndex,
-    horizontalLayout: workspace.horizontalLayout,
-    toolboxPosition: workspace.options.toolboxPosition
-  };
-  /**
-   * @type {!Blockly.Flyout}
-   * @private
-   */
-  this.flyout_ = new Blockly.Flyout(workspaceOptions);
-  goog.dom.insertSiblingAfter(this.flyout_.createDom(), workspace.svgGroup_);
-  this.flyout_.init(workspace);
->>>>>>> dfbf7876
 
   this.createFlyout_();
   this.categoryMenu_ = new Blockly.Toolbox.CategoryMenu(this, this.HtmlDiv);
@@ -174,6 +156,7 @@
     disabledPatternId: workspace.options.disabledPatternId,
     parentWorkspace: workspace,
     RTL: workspace.RTL,
+    oneBasedIndex: workspace.options.oneBasedIndex,
     horizontalLayout: workspace.horizontalLayout,
     toolboxPosition: workspace.options.toolboxPosition
   };
@@ -249,144 +232,6 @@
 };
 
 /**
-<<<<<<< HEAD
-=======
- * Fill the toolbox with categories and blocks.
- * @param {!Node} newTree DOM tree of blocks.
- * @return {Node} Tree node to open at startup (or null).
- * @private
- */
-Blockly.Toolbox.prototype.populate_ = function(newTree) {
-  this.tree_.removeChildren();  // Delete any existing content.
-  this.tree_.blocks = [];
-  this.hasColours_ = false;
-  var openNode =
-    this.syncTrees_(newTree, this.tree_, this.workspace_.options.pathToMedia);
-
-  if (this.tree_.blocks.length) {
-    throw 'Toolbox cannot have both blocks and categories in the root level.';
-  }
-
-  // Fire a resize event since the toolbox may have changed width and height.
-  this.workspace_.resizeContents();
-  return openNode;
-};
-
-/**
- * Sync trees of the toolbox.
- * @param {!Node} treeIn DOM tree of blocks.
- * @param {!Blockly.Toolbox.TreeControl} treeOut
- * @param {string} pathToMedia
- * @return {Node} Tree node to open at startup (or null).
- * @private
- */
-Blockly.Toolbox.prototype.syncTrees_ = function(treeIn, treeOut, pathToMedia) {
-  var openNode = null;
-  var lastElement = null;
-  for (var i = 0, childIn; childIn = treeIn.childNodes[i]; i++) {
-    if (!childIn.tagName) {
-      // Skip over text.
-      continue;
-    }
-    switch (childIn.tagName.toUpperCase()) {
-      case 'CATEGORY':
-        var childOut = this.tree_.createNode(childIn.getAttribute('name'));
-        childOut.blocks = [];
-        treeOut.add(childOut);
-        var custom = childIn.getAttribute('custom');
-        if (custom) {
-          // Variables and procedures are special dynamic categories.
-          childOut.blocks = custom;
-        } else {
-          var newOpenNode = this.syncTrees_(childIn, childOut, pathToMedia);
-          if (newOpenNode) {
-            openNode = newOpenNode;
-          }
-        }
-        var colour = childIn.getAttribute('colour');
-        if (goog.isString(colour)) {
-          if (colour.match(/^#[0-9a-fA-F]{6}$/)) {
-            childOut.hexColour = colour;
-          } else {
-            childOut.hexColour = Blockly.hueToRgb(colour);
-          }
-          this.hasColours_ = true;
-        } else {
-          childOut.hexColour = '';
-        }
-        if (childIn.getAttribute('expanded') == 'true') {
-          if (childOut.blocks.length) {
-            // This is a category that directly contians blocks.
-            // After the tree is rendered, open this category and show flyout.
-            openNode = childOut;
-          }
-          childOut.setExpanded(true);
-        } else {
-          childOut.setExpanded(false);
-        }
-        lastElement = childIn;
-        break;
-      case 'SEP':
-        if (lastElement) {
-          if (lastElement.tagName.toUpperCase() == 'CATEGORY') {
-            // Separator between two categories.
-            // <sep></sep>
-            treeOut.add(new Blockly.Toolbox.TreeSeparator(
-                this.treeSeparatorConfig_));
-          } else {
-            // Change the gap between two blocks.
-            // <sep gap="36"></sep>
-            // The default gap is 24, can be set larger or smaller.
-            // Note that a deprecated method is to add a gap to a block.
-            // <block type="math_arithmetic" gap="8"></block>
-            var newGap = parseFloat(childIn.getAttribute('gap'));
-            if (!isNaN(newGap) && lastElement) {
-              lastElement.setAttribute('gap', newGap);
-            }
-          }
-        }
-        break;
-      case 'BLOCK':
-      case 'SHADOW':
-      case 'LABEL':
-      case 'BUTTON':
-        treeOut.blocks.push(childIn);
-        lastElement = childIn;
-        break;
-    }
-  }
-  return openNode;
-};
-
-/**
- * Recursively add colours to this toolbox.
- * @param {Blockly.Toolbox.TreeNode} opt_tree Starting point of tree.
- *     Defaults to the root node.
- * @private
- */
-Blockly.Toolbox.prototype.addColour_ = function(opt_tree) {
-  var tree = opt_tree || this.tree_;
-  var children = tree.getChildren();
-  for (var i = 0, child; child = children[i]; i++) {
-    var element = child.getRowElement();
-    if (element) {
-      if (this.hasColours_) {
-        var border = '8px solid ' + (child.hexColour || '#ddd');
-      } else {
-        var border = 'none';
-      }
-      if (this.workspace_.RTL) {
-        element.style.borderRight = border;
-      } else {
-        element.style.borderLeft = border;
-      }
-    }
-    this.addColour_(child);
-  }
-};
-
-/**
->>>>>>> dfbf7876
  * Unhighlight any previously specified option.
  */
 Blockly.Toolbox.prototype.clearSelection = function() {
@@ -451,7 +296,6 @@
  * Set the currently selected category.
  * @param {Blockly.Toolbox.Category} item The category to select.
  */
-<<<<<<< HEAD
 Blockly.Toolbox.prototype.setSelectedItem = function(item) {
   if (this.selectedItem_) {
     // Don't do anything if they selected the already-open category.
@@ -466,16 +310,6 @@
     this.selectedItem_.setSelected(true);
     this.flyout_.show(item.getContents());
     this.flyout_.scrollToStart();
-=======
-Blockly.Toolbox.TreeControl.prototype.enterDocument = function() {
-  Blockly.Toolbox.TreeControl.superClass_.enterDocument.call(this);
-
-  var el = this.getElement();
-  // Add touch handler.
-  if (goog.events.BrowserFeature.TOUCH_ENABLED) {
-    Blockly.bindEventWithChecks_(el, goog.events.EventType.TOUCHSTART, this,
-        this.handleTouchEvent_);
->>>>>>> dfbf7876
   }
 };
 
@@ -587,7 +421,6 @@
  * @param {Node} domTree DOM tree of blocks.
  * @constructor
  */
-<<<<<<< HEAD
 Blockly.Toolbox.Category = function(parent, parentHtml, domTree) {
   this.parent_ = parent;
   this.parentHtml_ = parentHtml;
@@ -597,21 +430,6 @@
   this.contents_ = [];
   if (!this.custom_) {
     this.parseContents_(domTree);
-=======
-Blockly.Toolbox.TreeNode = function(toolbox, html, opt_config, opt_domHelper) {
-  goog.ui.tree.TreeNode.call(this, html, opt_config, opt_domHelper);
-  if (toolbox) {
-    var resize = function() {
-      // Even though the div hasn't changed size, the visible workspace
-      // surface of the workspace has, so we may need to reposition everything.
-      Blockly.svgResize(toolbox.workspace_);
-    };
-    // Fire a resize event since the toolbox may have changed width.
-    goog.events.listen(toolbox.tree_,
-        goog.ui.tree.BaseNode.EventType.EXPAND, resize);
-    goog.events.listen(toolbox.tree_,
-        goog.ui.tree.BaseNode.EventType.COLLAPSE, resize);
->>>>>>> dfbf7876
   }
   this.createDom();
 };
@@ -665,7 +483,6 @@
  * @param {Node} domTree DOM tree of blocks.
  * @constructor
  */
-<<<<<<< HEAD
 Blockly.Toolbox.Category.prototype.parseContents_ = function(domTree) {
   for (var i = 0, child; child = domTree.childNodes[i]; i++) {
     if (!child.tagName) {
@@ -675,6 +492,7 @@
     switch (child.tagName.toUpperCase()) {
       case 'BLOCK':
       case 'SHADOW':
+      case 'LABEL':
       case 'BUTTON':
       case 'TEXT':
         this.contents_.push(child);
@@ -682,20 +500,6 @@
       default:
         break;
     }
-=======
-Blockly.Toolbox.TreeNode.prototype.onKeyDown = function(e) {
-  if (this.tree.toolbox_.horizontalLayout_) {
-    var map = {};
-    var next = goog.events.KeyCodes.DOWN
-    var prev = goog.events.KeyCodes.UP
-    map[goog.events.KeyCodes.RIGHT] = this.rightToLeft_ ? prev : next;
-    map[goog.events.KeyCodes.LEFT] = this.rightToLeft_ ? next : prev;
-    map[goog.events.KeyCodes.UP] = goog.events.KeyCodes.LEFT;
-    map[goog.events.KeyCodes.DOWN] = goog.events.KeyCodes.RIGHT;
-
-    var newKeyCode = map[e.keyCode];
-    e.keyCode = newKeyCode || e.keyCode;
->>>>>>> dfbf7876
   }
 };
 
