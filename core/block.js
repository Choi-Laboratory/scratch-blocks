/**
 * @license
 * Visual Blocks Editor
 *
 * Copyright 2011 Google Inc.
 * https://developers.google.com/blockly/
 *
 * Licensed under the Apache License, Version 2.0 (the "License");
 * you may not use this file except in compliance with the License.
 * You may obtain a copy of the License at
 *
 *   http://www.apache.org/licenses/LICENSE-2.0
 *
 * Unless required by applicable law or agreed to in writing, software
 * distributed under the License is distributed on an "AS IS" BASIS,
 * WITHOUT WARRANTIES OR CONDITIONS OF ANY KIND, either express or implied.
 * See the License for the specific language governing permissions and
 * limitations under the License.
 */

/**
 * @fileoverview The class representing one block.
 * @author fraser@google.com (Neil Fraser)
 */
'use strict';

goog.provide('Blockly.Block');

goog.require('Blockly.Blocks');
goog.require('Blockly.Comment');
goog.require('Blockly.Connection');
goog.require('Blockly.Input');
goog.require('Blockly.Mutator');
goog.require('Blockly.Warning');
goog.require('Blockly.Workspace');
goog.require('Blockly.Xml');
goog.require('goog.array');
goog.require('goog.asserts');
goog.require('goog.math.Coordinate');
goog.require('goog.string');


/**
 * Class for one block.
 * Not normally called directly, workspace.newBlock() is preferred.
 * @param {!Blockly.Workspace} workspace The block's workspace.
 * @param {?string} prototypeName Name of the language object containing
 *     type-specific functions for this block.
 * @param {=string} opt_id Optional ID.  Use this ID if provided, otherwise
 *     create a new id.
 * @constructor
 */
Blockly.Block = function(workspace, prototypeName, opt_id) {
  /** @type {string} */
  this.id = (opt_id && !Blockly.Block.getById(opt_id)) ?
      opt_id : Blockly.genUid();
  Blockly.Block.BlockDB_[this.id] = this;
  /** @type {Blockly.Connection} */
  this.outputConnection = null;
  /** @type {Blockly.Connection} */
  this.nextConnection = null;
  /** @type {Blockly.Connection} */
  this.previousConnection = null;
  /** @type {!Array.<!Blockly.Input>} */
  this.inputList = [];
  /** @type {boolean|undefined} */
  this.inputsInline = true;
  /** @type {boolean} */
  this.rendered = false;
  /** @type {boolean} */
  this.disabled = false;
  /** @type {string|!Function} */
  this.tooltip = '';
  /** @type {boolean} */
  this.contextMenu = true;

  /** @type {Blockly.Block} */
  this.parentBlock_ = null;
  /** @type {!Array.<!Blockly.Block>} */
  this.childBlocks_ = [];
  /** @type {boolean} */
  this.deletable_ = true;
  /** @type {boolean} */
  this.movable_ = true;
  /** @type {boolean} */
  this.editable_ = true;
  /** @type {boolean} */
  this.isShadow_ = false;
  /** @type {boolean} */
  this.collapsed_ = false;

  /** @type {string|Blockly.Comment} */
  this.comment = null;

  /** @type {!goog.math.Coordinate} */
  this.xy_ = new goog.math.Coordinate(0, 0);

  /** @type {!Blockly.Workspace} */
  this.workspace = workspace;
  /** @type {boolean} */
  this.isInFlyout = workspace.isFlyout;
  /** @type {boolean} */
  this.RTL = workspace.RTL;

  /** @type {Blockly.Block} */
  this.ghostBlock_ = null;
  /** @type {boolean} */
  this.isGhost_ = false;

  // Copy the type-specific functions and data from the prototype.
  if (prototypeName) {
    /** @type {string} */
    this.type = prototypeName;
    var prototype = Blockly.Blocks[prototypeName];
    goog.asserts.assertObject(prototype,
        'Error: "%s" is an unknown language block.', prototypeName);
    goog.mixin(this, prototype);
  }

  workspace.addTopBlock(this);

  // Call an initialization function, if it exists.
  if (goog.isFunction(this.init)) {
    this.init();
  }
  // Record initial inline state.
  /** @type {boolean|undefined} */
  this.inputsInlineDefault = this.inputsInline;
  if (Blockly.Events.isEnabled()) {
    Blockly.Events.fire(new Blockly.Events.Create(this));
  }
  // Bind an onchange function, if it exists.
  if (goog.isFunction(this.onchange)) {
    this.onchangeWrapper_ = this.onchange.bind(this);
    this.workspace.addChangeListener(this.onchangeWrapper_);
  }
};

/**
 * Obtain a newly created block.
 * @param {!Blockly.Workspace} workspace The block's workspace.
 * @param {?string} prototypeName Name of the language object containing
 *     type-specific functions for this block.
 * @return {!Blockly.Block} The created block.
 * @deprecated December 2015
 */
Blockly.Block.obtain = function(workspace, prototypeName) {
  console.warn('Deprecated call to Blockly.Block.obtain, ' +
               'use workspace.newBlock instead.');
  return workspace.newBlock(prototypeName);
};

/**
 * Optional text data that round-trips beween blocks and XML.
 * Has no effect. May be used by 3rd parties for meta information.
 * @type {?string}
 */
Blockly.Block.prototype.data = null;

/**
 * Colour of the block in '#RRGGBB' format.
 * @type {string}
 * @private
 */
Blockly.Block.prototype.colour_ = '#000000';

/**
 * Secondary colour of the block in '#RRGGBB' format.
 * @type {string}
 * @private
 */
Blockly.Block.prototype.colourSecondary_ = '#000000';

/**
 * Tertiary colour of the block in '#RRGGBB' format.
 * @type {string}
 * @private
 */
Blockly.Block.prototype.colourTertiary_ = '#000000';

/**
 * Dispose of this block.
 * @param {boolean} healStack If true, then try to heal any gap by connecting
 *     the next statement with the previous statement.  Otherwise, dispose of
 *     all children of this block.
 */
Blockly.Block.prototype.dispose = function(healStack) {
  // Terminate onchange event calls.
  if (this.onchangeWrapper_) {
    this.workspace.removeChangeListener(this.onchangeWrapper_);
  }
  this.unplug(healStack);
  if (Blockly.Events.isEnabled()) {
    Blockly.Events.fire(new Blockly.Events.Delete(this));
  }
  Blockly.Events.disable();

  // This block is now at the top of the workspace.
  // Remove this block from the workspace's list of top-most blocks.
  if (this.workspace) {
    this.workspace.removeTopBlock(this);
    this.workspace = null;
  }

  // Just deleting this block from the DOM would result in a memory leak as
  // well as corruption of the connection database.  Therefore we must
  // methodically step through the blocks and carefully disassemble them.

<<<<<<< HEAD
  if (Blockly.selected == this) {
    Blockly.selected = null;
  }

  if (this.ghostBlock_) {
    this.ghostBlock_.dispose();
  }

=======
>>>>>>> 9471ea63
  // First, dispose of all my children.
  for (var i = this.childBlocks_.length - 1; i >= 0; i--) {
    this.childBlocks_[i].dispose(false);
  }
  // Then dispose of myself.
  // Dispose of all inputs and their fields.
  for (var i = 0, input; input = this.inputList[i]; i++) {
    input.dispose();
  }
  this.inputList.length = 0;
  // Dispose of any remaining connections (next/previous/output).
  var connections = this.getConnections_(true);
  for (var i = 0; i < connections.length; i++) {
    var connection = connections[i];
    if (connection.targetConnection) {
      connection.disconnect();
    }
    connections[i].dispose();
  }
  // Remove from block database.
  delete Blockly.Block.BlockDB_[this.id];
  Blockly.Events.enable();
};

/**
 * Unplug this block from its superior block.  If this block is a statement,
 * optionally reconnect the block underneath with the block on top.
 * @param {boolean} opt_healStack Disconnect child statement and reconnect
 *   stack.  Defaults to false.
 */
Blockly.Block.prototype.unplug = function(opt_healStack) {
  if (this.outputConnection) {
    if (this.outputConnection.targetConnection) {
      // Disconnect from any superior block.
      this.outputConnection.disconnect();
    }
  } else if (this.previousConnection) {
    var previousTarget = null;
    if (this.previousConnection.targetConnection) {
      // Remember the connection that any next statements need to connect to.
      previousTarget = this.previousConnection.targetConnection;
      // Detach this block from the parent's tree.
      this.previousConnection.disconnect();
    }
    var nextBlock = this.getNextBlock();
    if (opt_healStack && nextBlock) {
      // Disconnect the next statement.
      var nextTarget = this.nextConnection.targetConnection;
      nextTarget.disconnect();
      if (previousTarget && previousTarget.checkType_(nextTarget)) {
        // Attach the next statement to the previous statement.
        previousTarget.connect(nextTarget);
      }
    }
  }
};

/**
 * Returns all connections originating from this block.
 * @param {boolean} all If true, return all connections even hidden ones.
 *     Otherwise return those that are visible.
 * @return {!Array.<!Blockly.Connection>} Array of connections.
 * @private
 */
Blockly.Block.prototype.getConnections_ = function(all) {
  var myConnections = [];
  if (all || this.rendered) {
    if (this.outputConnection) {
      myConnections.push(this.outputConnection);
    }
    if (this.previousConnection) {
      myConnections.push(this.previousConnection);
    }
    if (this.nextConnection) {
      myConnections.push(this.nextConnection);
    }
    if (all || !this.collapsed_) {
      for (var i = 0, input; input = this.inputList[i]; i++) {
        if (input.connection) {
          myConnections.push(input.connection);
        }
      }
    }
  }
  return myConnections;
};

/**
 * Walks down a stack of blocks and finds the last next connection on the stack.
 * @return {Blockly.Connection} The last next connection on the stack, or null.
 * @private
 */
Blockly.Block.prototype.lastConnectionInStack_ = function() {
  var nextConnection = this.nextConnection;
  while (nextConnection) {
    var nextBlock = nextConnection.targetBlock();
    if (!nextBlock) {
      // Found a next connection with nothing on the other side.
      return nextConnection;
    }
    nextConnection = nextBlock.nextConnection;
  }
  // Ran out of next connections.
  return null;
};

/**
 * Bump unconnected blocks out of alignment.  Two blocks which aren't actually
 * connected should not coincidentally line up on screen.
 * @private
 */
Blockly.Block.prototype.bumpNeighbours_ = function() {
  if (!this.workspace) {
    return;  // Deleted block.
  }
  if (Blockly.dragMode_ != Blockly.DRAG_NONE) {
    return;  // Don't bump blocks during a drag.
  }
  var rootBlock = this.getRootBlock();
  if (rootBlock.isInFlyout) {
    return;  // Don't move blocks around in a flyout.
  }
  // Loop though every connection on this block.
  var myConnections = this.getConnections_(false);
  for (var i = 0, connection; connection = myConnections[i]; i++) {
    // Spider down from this block bumping all sub-blocks.
    if (connection.targetConnection && connection.isSuperior()) {
      connection.targetBlock().bumpNeighbours_();
    }

    var neighbours = connection.neighbours_(Blockly.SNAP_RADIUS);
    for (var j = 0, otherConnection; otherConnection = neighbours[j]; j++) {
      // If both connections are connected, that's probably fine.  But if
      // either one of them is unconnected, then there could be confusion.
      if (!connection.targetConnection || !otherConnection.targetConnection) {
        // Only bump blocks if they are from different tree structures.
        if (otherConnection.getSourceBlock().getRootBlock() != rootBlock) {
          // Always bump the inferior block.
          if (connection.isSuperior()) {
            otherConnection.bumpAwayFrom_(connection);
          } else {
            connection.bumpAwayFrom_(otherConnection);
          }
        }
      }
    }
  }
};

/**
 * Return the parent block or null if this block is at the top level.
 * @return {Blockly.Block} The block that holds the current block.
 */
Blockly.Block.prototype.getParent = function() {
  // Look at the DOM to see if we are nested in another block.
  return this.parentBlock_;
};

/**
 * Return the input that connects to the specified block.
 * @param {!Blockly.Block} block A block connected to an input on this block.
 * @return {Blockly.Input} The input that connects to the specified block.
 */
Blockly.Block.prototype.getInputWithBlock = function(block) {
  for (var i = 0, input; input = this.inputList[i]; i++) {
    if (input.connection && input.connection.targetBlock() == block) {
      return input;
    }
  }
  return null;
};

/**
 * Return the parent block that surrounds the current block, or null if this
 * block has no surrounding block.  A parent block might just be the previous
 * statement, whereas the surrounding block is an if statement, while loop, etc.
 * @return {Blockly.Block} The block that surrounds the current block.
 */
Blockly.Block.prototype.getSurroundParent = function() {
  var block = this;
  do {
    var prevBlock = block;
    block = block.getParent();
    if (!block) {
      // Ran off the top.
      return null;
    }
  } while (block.getNextBlock() == prevBlock);
  // This block is an enclosing parent, not just a statement in a stack.
  return block;
};

/**
 * Return the next statement block directly connected to this block.
 * @return {Blockly.Block} The next statement block or null.
 */
Blockly.Block.prototype.getNextBlock = function() {
  return this.nextConnection && this.nextConnection.targetBlock();
};

/**
 * Return the connection on the first statement input on this block, or null if
 * there are none.
 * @return {Blockly.Connection} The first statement connection or null.
 */
Blockly.Block.prototype.getFirstStatementConnection = function() {
  for (var i = 0, input; input = this.inputList[i]; i++) {
    if (input.connection && input.connection.type == Blockly.NEXT_STATEMENT) {
      return input.connection;
    }
  }
  return null;
};

/**
 * Return the top-most block in this block's tree.
 * This will return itself if this block is at the top level.
 * @return {!Blockly.Block} The root block.
 */
Blockly.Block.prototype.getRootBlock = function() {
  var rootBlock;
  var block = this;
  do {
    rootBlock = block;
    block = rootBlock.parentBlock_;
  } while (block);
  return rootBlock;
};

/**
 * Find all the blocks that are directly nested inside this one.
 * Includes value and block inputs, as well as any following statement.
 * Excludes any connection on an output tab or any preceding statement.
 * @return {!Array.<!Blockly.Block>} Array of blocks.
 */
Blockly.Block.prototype.getChildren = function() {
  return this.childBlocks_;
};

/**
 * Set parent of this block to be a new block or null.
 * @param {Blockly.Block} newParent New parent block.
 */
Blockly.Block.prototype.setParent = function(newParent) {
  if (newParent == this.parentBlock_) {
    return;
  }
  if (this.parentBlock_) {
    // Remove this block from the old parent's child list.
    var children = this.parentBlock_.childBlocks_;
    for (var child, x = 0; child = children[x]; x++) {
      if (child == this) {
        children.splice(x, 1);
        break;
      }
    }

    // Disconnect from superior blocks.
    if (this.previousConnection && this.previousConnection.targetConnection) {
      throw 'Still connected to previous block.';
    }
    if (this.outputConnection && this.outputConnection.targetConnection) {
      throw 'Still connected to parent block.';
    }
    this.parentBlock_ = null;
    // This block hasn't actually moved on-screen, so there's no need to update
    // its connection locations.
  } else {
    // Remove this block from the workspace's list of top-most blocks.
    this.workspace.removeTopBlock(this);
  }

  this.parentBlock_ = newParent;
  if (newParent) {
    // Add this block to the new parent's child list.
    newParent.childBlocks_.push(this);
  } else {
    this.workspace.addTopBlock(this);
  }
};

/**
 * Find all the blocks that are directly or indirectly nested inside this one.
 * Includes this block in the list.
 * Includes value and block inputs, as well as any following statements.
 * Excludes any connection on an output tab or any preceding statements.
 * @return {!Array.<!Blockly.Block>} Flattened array of blocks.
 */
Blockly.Block.prototype.getDescendants = function() {
  var blocks = [this];
  for (var child, x = 0; child = this.childBlocks_[x]; x++) {
    blocks.push.apply(blocks, child.getDescendants());
  }
  return blocks;
};

/**
 * Get whether this block is deletable or not.
 * @return {boolean} True if deletable.
 */
Blockly.Block.prototype.isDeletable = function() {
  return this.deletable_ && !this.isShadow_ &&
      !(this.workspace && this.workspace.options.readOnly);
};

/**
 * Set whether this block is deletable or not.
 * @param {boolean} deletable True if deletable.
 */
Blockly.Block.prototype.setDeletable = function(deletable) {
  this.deletable_ = deletable;
};

/**
 * Get whether this block is movable or not.
 * @return {boolean} True if movable.
 */
Blockly.Block.prototype.isMovable = function() {
  return this.movable_ && !this.isShadow_ &&
      !(this.workspace && this.workspace.options.readOnly);
};

/**
 * Set whether this block is movable or not.
 * @param {boolean} movable True if movable.
 */
Blockly.Block.prototype.setMovable = function(movable) {
  this.movable_ = movable;
};

/**
 * Get whether this block is a shadow block or not.
 * @return {boolean} True if a shadow.
 */
Blockly.Block.prototype.isShadow = function() {
  return this.isShadow_;
};

/**
 * Set whether this block is a shadow block or not.
 * @param {boolean} shadow True if a shadow.
 */
Blockly.Block.prototype.setShadow = function(shadow) {
  this.isShadow_ = shadow;
};

/**
 * Get whether this block is a ghost block or not.
 * @return {boolean} True if a ghost.
 */
Blockly.Block.prototype.isGhost = function() {
  return this.isGhost_;
};

/**
 * Set whether this block is a ghost block or not.
 * @param {boolean} ghost True if a ghost.
 */
Blockly.Block.prototype.setGhost = function(ghost) {
  if (this.isGhost_ == ghost) {
    return;  // No change.
  }
  this.isGhost_ = ghost;
  if (this.isGhost_) {
    this.setColour("#949494");
  }
};

/**
 * Get whether this block is editable or not.
 * @return {boolean} True if editable.
 */
Blockly.Block.prototype.isEditable = function() {
  return this.editable_ && !(this.workspace && this.workspace.options.readOnly);
};

/**
 * Set whether this block is editable or not.
 * @param {boolean} editable True if editable.
 */
Blockly.Block.prototype.setEditable = function(editable) {
  this.editable_ = editable;
  for (var i = 0, input; input = this.inputList[i]; i++) {
    for (var j = 0, field; field = input.fieldRow[j]; j++) {
      field.updateEditable();
    }
  }
};

/**
 * Set whether the connections are hidden (not tracked in a database) or not.
 * Recursively walk down all child blocks (except collapsed blocks).
 * @param {boolean} hidden True if connections are hidden.
 */
Blockly.Block.prototype.setConnectionsHidden = function(hidden) {
  if (!hidden && this.isCollapsed()) {
    if (this.outputConnection) {
      this.outputConnection.setHidden(hidden);
    }
    if (this.previousConnection) {
      this.previousConnection.setHidden(hidden);
    }
    if (this.nextConnection) {
      this.nextConnection.setHidden(hidden);
      var child = this.nextConnection.targetBlock();
      if (child) {
        child.setConnectionsHidden(hidden);
      }
    }
  } else {
    var myConnections = this.getConnections_(true);
    for (var i = 0, connection; connection = myConnections[i]; i++) {
      connection.setHidden(hidden);
      if (connection.isSuperior()) {
        var child = connection.targetBlock();
        if (child) {
          child.setConnectionsHidden(hidden);
        }
      }
    }
  }
};

/**
 * Find the connection on this block that corresponds to the given connection
 * on the other block.
 * Used to match connections between a block and its ghost.
 * @param {!Blockly.Block} otherBlock The other block to match against.
 * @param {!Blockly.Connection} conn The other connection to match.
 * @return {Blockly.Connection} the matching connection on this block, or null.
 */
Blockly.Block.prototype.getMatchingConnection = function(otherBlock, conn) {
  var connections = this.getConnections_(true);
  var otherConnections = otherBlock.getConnections_(true);
  if (connections.length != otherConnections.length) {
    throw "Connection lists did not match in length.";
  }
  for (var i = 0; i < otherConnections.length; i++) {
    if (otherConnections[i] == conn) {
      return connections[i];
    }
  }
  return null;
};

/**
 * Set the URL of this block's help page.
 * @param {string|Function} url URL string for block help, or function that
 *     returns a URL.  Null for no help.
 */
Blockly.Block.prototype.setHelpUrl = function(url) {
  this.helpUrl = url;
};

/**
 * Change the tooltip text for a block.
 * @param {string|!Function} newTip Text for tooltip or a parent element to
 *     link to for its tooltip.  May be a function that returns a string.
 */
Blockly.Block.prototype.setTooltip = function(newTip) {
  this.tooltip = newTip;
};

/**
 * Get the colour of a block.
 * @return {string} #RRGGBB string.
 */
Blockly.Block.prototype.getColour = function() {
  return this.colour_;
};

/**
 * Get the secondary colour of a block.
 * @return {string} #RRGGBB string.
 */
Blockly.Block.prototype.getColourSecondary = function() {
  return this.colourSecondary_;
};

/**
 * Get the tertiary colour of a block.
 * @return {string} #RRGGBB string.
 */
Blockly.Block.prototype.getColourTertiary = function() {
  return this.colourTertiary_;
};


/**
* Create an #RRGGBB string colour from a colour HSV hue value or #RRGGBB string.
* @param {number|string} colour HSV hue value, or #RRGGBB string.
* @return {string} #RRGGBB string.
* @private
*/
Blockly.Block.prototype.makeColour_ = function(colour) {
  var hue = parseFloat(colour);
  if (!isNaN(hue)) {
    return Blockly.hueToRgb(hue);
  } else if (goog.isString(colour) && colour.match(/^#[0-9a-fA-F]{6}$/)) {
    return colour;
  } else {
    throw 'Invalid colour: ' + colour;
  }
}

/**
 * Change the colour of a block, and optional secondary/teriarty colours.
 * @param {number|string} colour HSV hue value, or #RRGGBB string.
 * @param {number|string} colourSecondary HSV hue value, or #RRGGBB string.
 * @param {number|string} colourTertiary HSV hue value, or #RRGGBB string.
 */
Blockly.Block.prototype.setColour = function(colour, colourSecondary, colourTertiary) {
  this.colour_ = this.makeColour_(colour);
  if (colourSecondary !== undefined) {
    this.colourSecondary_ = this.makeColour_(colourSecondary);
  } else {
    this.colourSecondary_ = goog.color.darken(goog.color.hexToRgb(this.colour_),
        0.1);
  }
  if (colourTertiary !== undefined) {
    this.colourTertiary_ = this.makeColour_(colourTertiary);
  } else {
    this.colourTertiary_ = goog.color.darken(goog.color.hexToRgb(this.colour_),
        0.2);
  }
  if (this.rendered) {
    this.updateColour();
  }
};

/**
 * Returns the named field from a block.
 * @param {string} name The name of the field.
 * @return {Blockly.Field} Named field, or null if field does not exist.
 */
Blockly.Block.prototype.getField = function(name) {
  for (var i = 0, input; input = this.inputList[i]; i++) {
    for (var j = 0, field; field = input.fieldRow[j]; j++) {
      if (field.name === name) {
        return field;
      }
    }
  }
  return null;
};

/**
 * Return all variables referenced by this block.
 * @return {!Array.<string>} List of variable names.
 */
Blockly.Block.prototype.getVars = function() {
  var vars = [];
  for (var i = 0, input; input = this.inputList[i]; i++) {
    for (var j = 0, field; field = input.fieldRow[j]; j++) {
      if (field instanceof Blockly.FieldVariable) {
        vars.push(field.getValue());
      }
    }
  }
  return vars;
};

/**
 * Notification that a variable is renaming.
 * If the name matches one of this block's variables, rename it.
 * @param {string} oldName Previous name of variable.
 * @param {string} newName Renamed variable.
 */
Blockly.Block.prototype.renameVar = function(oldName, newName) {
  for (var i = 0, input; input = this.inputList[i]; i++) {
    for (var j = 0, field; field = input.fieldRow[j]; j++) {
      if (field instanceof Blockly.FieldVariable &&
          Blockly.Names.equals(oldName, field.getValue())) {
        field.setValue(newName);
      }
    }
  }
};

/**
 * Returns the language-neutral value from the field of a block.
 * @param {string} name The name of the field.
 * @return {?string} Value from the field or null if field does not exist.
 */
Blockly.Block.prototype.getFieldValue = function(name) {
  var field = this.getField(name);
  if (field) {
    return field.getValue();
  }
  return null;
};

/**
 * Returns the language-neutral value from the field of a block.
 * @param {string} name The name of the field.
 * @return {?string} Value from the field or null if field does not exist.
 * @deprecated December 2013
 */
Blockly.Block.prototype.getTitleValue = function(name) {
  console.warn('Deprecated call to getTitleValue, use getFieldValue instead.');
  return this.getFieldValue(name);
};

/**
 * Change the field value for a block (e.g. 'CHOOSE' or 'REMOVE').
 * @param {string} newValue Value to be the new field.
 * @param {string} name The name of the field.
 */
Blockly.Block.prototype.setFieldValue = function(newValue, name) {
  var field = this.getField(name);
  goog.asserts.assertObject(field, 'Field "%s" not found.', name);
  field.setValue(newValue);
};

/**
 * Change the field value for a block (e.g. 'CHOOSE' or 'REMOVE').
 * @param {string} newValue Value to be the new field.
 * @param {string} name The name of the field.
 * @deprecated December 2013
 */
Blockly.Block.prototype.setTitleValue = function(newValue, name) {
  console.warn('Deprecated call to setTitleValue, use setFieldValue instead.');
  this.setFieldValue(newValue, name);
};

/**
 * Set whether this block can chain onto the bottom of another block.
 * @param {boolean} newBoolean True if there can be a previous statement.
 * @param {string|Array.<string>|null|undefined} opt_check Statement type or
 *     list of statement types.  Null/undefined if any type could be connected.
 */
Blockly.Block.prototype.setPreviousStatement = function(newBoolean, opt_check) {
  if (this.previousConnection) {
    goog.asserts.assert(!this.previousConnection.targetConnection,
        'Must disconnect previous statement before removing connection.');
    this.previousConnection.dispose();
    this.previousConnection = null;
  }
  if (newBoolean) {
    goog.asserts.assert(!this.outputConnection,
        'Remove output connection prior to adding previous connection.');
    if (opt_check === undefined) {
      opt_check = null;
    }
    this.previousConnection =
        new Blockly.Connection(this, Blockly.PREVIOUS_STATEMENT);
    this.previousConnection.setCheck(opt_check);
  }
  if (this.rendered) {
    this.render();
    this.bumpNeighbours_();
  }
};

/**
 * Set whether another block can chain onto the bottom of this block.
 * @param {boolean} newBoolean True if there can be a next statement.
 * @param {string|Array.<string>|null|undefined} opt_check Statement type or
 *     list of statement types.  Null/undefined if any type could be connected.
 */
Blockly.Block.prototype.setNextStatement = function(newBoolean, opt_check) {
  if (this.nextConnection) {
    goog.asserts.assert(!this.nextConnection.targetConnection,
        'Must disconnect next statement before removing connection.');
    this.nextConnection.dispose();
    this.nextConnection = null;
  }
  if (newBoolean) {
    if (opt_check === undefined) {
      opt_check = null;
    }
    this.nextConnection =
        new Blockly.Connection(this, Blockly.NEXT_STATEMENT);
    this.nextConnection.setCheck(opt_check);
  }
  if (this.rendered) {
    this.render();
    this.bumpNeighbours_();
  }
};

/**
 * Set whether this block returns a value.
 * @param {boolean} newBoolean True if there is an output.
 * @param {string|Array.<string>|null|undefined} opt_check Returned type or list
 *     of returned types.  Null or undefined if any type could be returned
 *     (e.g. variable get).
 */
Blockly.Block.prototype.setOutput = function(newBoolean, opt_check) {
  if (this.outputConnection) {
    goog.asserts.assert(!this.outputConnection.targetConnection,
        'Must disconnect output value before removing connection.');
    this.outputConnection.dispose();
    this.outputConnection = null;
  }
  if (newBoolean) {
    goog.asserts.assert(!this.previousConnection,
        'Remove previous connection prior to adding output connection.');
    if (opt_check === undefined) {
      opt_check = null;
    }
    this.outputConnection =
        new Blockly.Connection(this, Blockly.OUTPUT_VALUE);
    this.outputConnection.setCheck(opt_check);
  }
  if (this.rendered) {
    this.render();
    this.bumpNeighbours_();
  }
};

/**
 * Set whether value inputs are arranged horizontally or vertically.
 * @param {boolean} newBoolean True if inputs are horizontal.
 */
Blockly.Block.prototype.setInputsInline = function(newBoolean) {
  if (this.inputsInline != newBoolean) {
    Blockly.Events.fire(new Blockly.Events.Change(
        this, 'inline', null, this.inputsInline, newBoolean));
    this.inputsInline = newBoolean;
    if (this.rendered) {
      this.render();
      this.bumpNeighbours_();
    }
  }
};

/**
 * Get whether value inputs are arranged horizontally or vertically.
 * @return {boolean} True if inputs are horizontal.
 */
Blockly.Block.prototype.getInputsInline = function() {
  if (this.inputsInline != undefined) {
    // Set explicitly.
    return this.inputsInline;
  }
  // Not defined explicitly.  Figure out what would look best.
  for (var i = 1; i < this.inputList.length; i++) {
    if (this.inputList[i - 1].type == Blockly.DUMMY_INPUT &&
        this.inputList[i].type == Blockly.DUMMY_INPUT) {
      // Two dummy inputs in a row.  Don't inline them.
      return false;
    }
  }
  for (var i = 1; i < this.inputList.length; i++) {
    if (this.inputList[i - 1].type == Blockly.INPUT_VALUE &&
        this.inputList[i].type == Blockly.DUMMY_INPUT) {
      // Dummy input after a value input.  Inline them.
      return true;
    }
  }
  return false;
};

/**
 * Set whether the block is disabled or not.
 * @param {boolean} disabled True if disabled.
 */
Blockly.Block.prototype.setDisabled = function(disabled) {
  if (this.disabled != disabled) {
    Blockly.Events.fire(new Blockly.Events.Change(
        this, 'disabled', null, this.disabled, disabled));
    this.disabled = disabled;
  }
};

/**
 * Get whether the block is disabled or not due to parents.
 * The block's own disabled property is not considered.
 * @return {boolean} True if disabled.
 */
Blockly.Block.prototype.getInheritedDisabled = function() {
  var block = this;
  while (true) {
    block = block.getSurroundParent();
    if (!block) {
      // Ran off the top.
      return false;
    } else if (block.disabled) {
      return true;
    }
  }
};

/**
 * Get whether the block is collapsed or not.
 * @return {boolean} True if collapsed.
 */
Blockly.Block.prototype.isCollapsed = function() {
  return this.collapsed_;
};

/**
 * Set whether the block is collapsed or not.
 * @param {boolean} collapsed True if collapsed.
 */
Blockly.Block.prototype.setCollapsed = function(collapsed) {
  if (this.collapsed_ != collapsed) {
    Blockly.Events.fire(new Blockly.Events.Change(
        this, 'collapsed', null, this.collapsed_, collapsed));
    this.collapsed_ = collapsed;
  }
};

/**
 * Create a human-readable text representation of this block and any children.
 * @param {number=} opt_maxLength Truncate the string to this length.
 * @return {string} Text of block.
 */
Blockly.Block.prototype.toString = function(opt_maxLength) {
  var text = [];
  if (this.collapsed_) {
    text.push(this.getInput('_TEMP_COLLAPSED_INPUT').fieldRow[0].text_);
  } else {
    for (var i = 0, input; input = this.inputList[i]; i++) {
      for (var j = 0, field; field = input.fieldRow[j]; j++) {
        text.push(field.getText());
      }
      if (input.connection) {
        var child = input.connection.targetBlock();
        if (child) {
          text.push(child.toString());
        } else {
          text.push('?');
        }
      }
    }
  }
  text = goog.string.trim(text.join(' ')) || '???';
  if (opt_maxLength) {
    // TODO: Improve truncation so that text from this block is given priority.
    // E.g. "1+2+3+4+5+6+7+8+9=0" should be "...6+7+8+9=0", not "1+2+3+4+5...".
    // E.g. "1+2+3+4+5=6+7+8+9+0" should be "...4+5=6+7...".
    text = goog.string.truncate(text, opt_maxLength);
  }
  return text;
};

/**
 * Shortcut for appending a value input row.
 * @param {string} name Language-neutral identifier which may used to find this
 *     input again.  Should be unique to this block.
 * @return {!Blockly.Input} The input object created.
 */
Blockly.Block.prototype.appendValueInput = function(name) {
  return this.appendInput_(Blockly.INPUT_VALUE, name);
};

/**
 * Shortcut for appending a statement input row.
 * @param {string} name Language-neutral identifier which may used to find this
 *     input again.  Should be unique to this block.
 * @return {!Blockly.Input} The input object created.
 */
Blockly.Block.prototype.appendStatementInput = function(name) {
  return this.appendInput_(Blockly.NEXT_STATEMENT, name);
};

/**
 * Shortcut for appending a dummy input row.
 * @param {string=} opt_name Language-neutral identifier which may used to find
 *     this input again.  Should be unique to this block.
 * @return {!Blockly.Input} The input object created.
 */
Blockly.Block.prototype.appendDummyInput = function(opt_name) {
  return this.appendInput_(Blockly.DUMMY_INPUT, opt_name || '');
};

/**
 * Initialize this block using a cross-platform, internationalization-friendly
 * JSON description.
 * @param {!Object} json Structured data describing the block.
 */
Blockly.Block.prototype.jsonInit = function(json) {
  // Validate inputs.
  goog.asserts.assert(json['output'] == undefined ||
      json['previousStatement'] == undefined,
      'Must not have both an output and a previousStatement.');

  // Set basic properties of block.
  if (json['colour'] !== undefined) {
    this.setColour(json['colour'], json['colourSecondary'], json['colourTertiary']);
  }

  // Interpolate the message blocks.
  var i = 0;
  while (json['message' + i] !== undefined) {
    this.interpolate_(json['message' + i], json['args' + i] || [],
        json['lastDummyAlign' + i]);
    i++;
  }

  if (json['inputsInline'] !== undefined) {
    this.setInputsInline(json['inputsInline']);
  }
  // Set output and previous/next connections.
  if (json['output'] !== undefined) {
    this.setOutput(true, json['output']);
  }
  if (json['previousStatement'] !== undefined) {
    this.setPreviousStatement(true, json['previousStatement']);
  }
  if (json['nextStatement'] !== undefined) {
    this.setNextStatement(true, json['nextStatement']);
  }
  if (json['tooltip'] !== undefined) {
    this.setTooltip(json['tooltip']);
  }
  if (json['helpUrl'] !== undefined) {
    this.setHelpUrl(json['helpUrl']);
  }
};

/**
 * Interpolate a message description onto the block.
 * @param {string} message Text contains interpolation tokens (%1, %2, ...)
 *     that match with fields or inputs defined in the args array.
 * @param {!Array} args Array of arguments to be interpolated.
 * @param {=string} lastDummyAlign If a dummy input is added at the end,
 *     how should it be aligned?
 * @private
 */
Blockly.Block.prototype.interpolate_ = function(message, args, lastDummyAlign) {
  var tokens = Blockly.tokenizeInterpolation(message);
  // Interpolate the arguments.  Build a list of elements.
  var indexDup = [];
  var indexCount = 0;
  var elements = [];
  for (var i = 0; i < tokens.length; i++) {
    var token = tokens[i];
    if (typeof token == 'number') {
      goog.asserts.assert(token > 0 && token <= args.length,
          'Message index "%s" out of range.', token);
      goog.asserts.assert(!indexDup[token],
          'Message index "%s" duplicated.', token);
      indexDup[token] = true;
      indexCount++;
      elements.push(args[token - 1]);
    } else {
      token = token.trim();
      if (token) {
        elements.push(token);
      }
    }
  }
  goog.asserts.assert(indexCount == args.length,
      'Message does not reference all %s arg(s).', args.length);
  // Add last dummy input if needed.
  if (elements.length && (typeof elements[elements.length - 1] == 'string' ||
      elements[elements.length - 1]['type'].indexOf('field_') == 0)) {
    var input = {type: 'input_dummy'};
    if (lastDummyAlign) {
      input['align'] = lastDummyAlign;
    }
    elements.push(input);
  }
  // Lookup of alignment constants.
  var alignmentLookup = {
    'LEFT': Blockly.ALIGN_LEFT,
    'RIGHT': Blockly.ALIGN_RIGHT,
    'CENTRE': Blockly.ALIGN_CENTRE
  };
  // Populate block with inputs and fields.
  var fieldStack = [];
  for (var i = 0; i < elements.length; i++) {
    var element = elements[i];
    if (typeof element == 'string') {
      fieldStack.push([element, undefined]);
    } else {
      var field = null;
      var input = null;
      do {
        var altRepeat = false;
        switch (element['type']) {
          case 'input_value':
            input = this.appendValueInput(element['name']);
            break;
          case 'input_statement':
            input = this.appendStatementInput(element['name']);
            break;
          case 'input_dummy':
            input = this.appendDummyInput(element['name']);
            break;
          case 'field_label':
            field = new Blockly.FieldLabel(element['text'], element['class']);
            break;
          case 'field_input':
            field = new Blockly.FieldTextInput(element['text']);
            if (typeof element['spellcheck'] == 'boolean') {
              field.setSpellcheck(element['spellcheck']);
            }
            break;
          case 'field_angle':
            field = new Blockly.FieldAngle(element['angle']);
            break;
          case 'field_checkbox':
            field = new Blockly.FieldCheckbox(
                element['checked'] ? 'TRUE' : 'FALSE');
            break;
          case 'field_colour':
            field = new Blockly.FieldColour(element['colour']);
            break;
          case 'field_variable':
            field = new Blockly.FieldVariable(element['variable']);
            break;
          case 'field_dropdown':
            field = new Blockly.FieldDropdown(element['options']);
            break;
          case 'field_image':
            field = new Blockly.FieldImage(element['src'],
                element['width'], element['height'], element['alt'],
                element['flip_rtl']);
            break;
          case 'field_date':
            if (Blockly.FieldDate) {
              field = new Blockly.FieldDate(element['date']);
              break;
            }
            // Fall through if FieldDate is not compiled in.
          default:
            // Unknown field.
            if (element['alt']) {
              element = element['alt'];
              altRepeat = true;
            }
        }
      } while (altRepeat);
      if (field) {
        fieldStack.push([field, element['name']]);
      } else if (input) {
        if (element['check']) {
          input.setCheck(element['check']);
        }
        if (element['align']) {
          input.setAlign(alignmentLookup[element['align']]);
        }
        for (var j = 0; j < fieldStack.length; j++) {
          input.appendField(fieldStack[j][0], fieldStack[j][1]);
        }
        fieldStack.length = 0;
      }
    }
  }
};

/**
 * Add a value input, statement input or local variable to this block.
 * @param {number} type Either Blockly.INPUT_VALUE or Blockly.NEXT_STATEMENT or
 *     Blockly.DUMMY_INPUT.
 * @param {string} name Language-neutral identifier which may used to find this
 *     input again.  Should be unique to this block.
 * @return {!Blockly.Input} The input object created.
 * @private
 */
Blockly.Block.prototype.appendInput_ = function(type, name) {
  var connection = null;
  if (type == Blockly.INPUT_VALUE || type == Blockly.NEXT_STATEMENT) {
    connection = new Blockly.Connection(this, type);
  }
  var input = new Blockly.Input(type, name, this, connection);
  // Append input to list.
  this.inputList.push(input);
  if (this.rendered) {
    this.render();
    // Adding an input will cause the block to change shape.
    this.bumpNeighbours_();
  }
  return input;
};

/**
 * Move a named input to a different location on this block.
 * @param {string} name The name of the input to move.
 * @param {?string} refName Name of input that should be after the moved input,
 *   or null to be the input at the end.
 */
Blockly.Block.prototype.moveInputBefore = function(name, refName) {
  if (name == refName) {
    return;
  }
  // Find both inputs.
  var inputIndex = -1;
  var refIndex = refName ? -1 : this.inputList.length;
  for (var i = 0, input; input = this.inputList[i]; i++) {
    if (input.name == name) {
      inputIndex = i;
      if (refIndex != -1) {
        break;
      }
    } else if (refName && input.name == refName) {
      refIndex = i;
      if (inputIndex != -1) {
        break;
      }
    }
  }
  goog.asserts.assert(inputIndex != -1, 'Named input "%s" not found.', name);
  goog.asserts.assert(refIndex != -1, 'Reference input "%s" not found.',
                      refName);
  this.moveNumberedInputBefore(inputIndex, refIndex);
};

/**
 * Move a numbered input to a different location on this block.
 * @param {number} inputIndex Index of the input to move.
 * @param {number} refIndex Index of input that should be after the moved input.
 */
Blockly.Block.prototype.moveNumberedInputBefore = function(
    inputIndex, refIndex) {
  // Validate arguments.
  goog.asserts.assert(inputIndex != refIndex, 'Can\'t move input to itself.');
  goog.asserts.assert(inputIndex < this.inputList.length,
                      'Input index ' + inputIndex + ' out of bounds.');
  goog.asserts.assert(refIndex <= this.inputList.length,
                      'Reference input ' + refIndex + ' out of bounds.');
  // Remove input.
  var input = this.inputList[inputIndex];
  this.inputList.splice(inputIndex, 1);
  if (inputIndex < refIndex) {
    refIndex--;
  }
  // Reinsert input.
  this.inputList.splice(refIndex, 0, input);
  if (this.rendered) {
    this.render();
    // Moving an input will cause the block to change shape.
    this.bumpNeighbours_();
  }
};

/**
 * Remove an input from this block.
 * @param {string} name The name of the input.
 * @param {boolean=} opt_quiet True to prevent error if input is not present.
 * @throws {goog.asserts.AssertionError} if the input is not present and
 *     opt_quiet is not true.
 */
Blockly.Block.prototype.removeInput = function(name, opt_quiet) {
  for (var i = 0, input; input = this.inputList[i]; i++) {
    if (input.name == name) {
      if (input.connection && input.connection.targetConnection) {
        input.connection.setShadowDom(null);
        var block = input.connection.targetBlock();
        if (block.isShadow()) {
          // Destroy any attached shadow block.
          block.dispose();
        } else {
          // Disconnect any attached normal block.
          block.unplug();
        }
      }
      input.dispose();
      this.inputList.splice(i, 1);
      if (this.rendered) {
        this.render();
        // Removing an input will cause the block to change shape.
        this.bumpNeighbours_();
      }
      return;
    }
  }
  if (!opt_quiet) {
    goog.asserts.fail('Input "%s" not found.', name);
  }
};

/**
 * Fetches the named input object.
 * @param {string} name The name of the input.
 * @return {Blockly.Input} The input object, or null if input does not exist.
 */
Blockly.Block.prototype.getInput = function(name) {
  for (var i = 0, input; input = this.inputList[i]; i++) {
    if (input.name == name) {
      return input;
    }
  }
  // This input does not exist.
  return null;
};

/**
 * Fetches the block attached to the named input.
 * @param {string} name The name of the input.
 * @return {Blockly.Block} The attached value block, or null if the input is
 *     either disconnected or if the input does not exist.
 */
Blockly.Block.prototype.getInputTargetBlock = function(name) {
  var input = this.getInput(name);
  return input && input.connection && input.connection.targetBlock();
};

/**
 * Returns the comment on this block (or '' if none).
 * @return {string} Block's comment.
 */
Blockly.Block.prototype.getCommentText = function() {
  return this.comment || '';
};

/**
 * Set this block's comment text.
 * @param {?string} text The text, or null to delete.
 */
Blockly.Block.prototype.setCommentText = function(text) {
  if (this.comment != text) {
    Blockly.Events.fire(new Blockly.Events.Change(
        this, 'comment', null, this.comment, text || ''));
    this.comment = text;
  }
};

/**
 * Set this block's warning text.
 * @param {?string} text The text, or null to delete.
 */
Blockly.Block.prototype.setWarningText = function(text) {
  // NOP.
};

/**
 * Give this block a mutator dialog.
 * @param {Blockly.Mutator} mutator A mutator dialog instance or null to remove.
 */
Blockly.Block.prototype.setMutator = function(mutator) {
  // NOP.
};

/**
 * Return the coordinates of the top-left corner of this block relative to the
 * drawing surface's origin (0,0).
 * @return {!goog.math.Coordinate} Object with .x and .y properties.
 */
Blockly.Block.prototype.getRelativeToSurfaceXY = function() {
  return this.xy_;
};

/**
 * Move a block by a relative offset.
 * @param {number} dx Horizontal offset.
 * @param {number} dy Vertical offset.
 */
Blockly.Block.prototype.moveBy = function(dx, dy) {
  goog.asserts.assert(!this.parentBlock_, 'Block has parent.');
  var event = new Blockly.Events.Move(this);
  this.xy_.translate(dx, dy);
  event.recordNew();
  Blockly.Events.fire(event);
};

/**
 * Database of all blocks.
 * @private
 */
Blockly.Block.BlockDB_ = Object.create(null);

/**
 * Find the block with the specified ID.
 * @param {string} id ID of block to find.
 * @return {Blockly.Block} The sought after block or null if not found.
 */
Blockly.Block.getById = function(id) {
  return Blockly.Block.BlockDB_[id] || null;
};<|MERGE_RESOLUTION|>--- conflicted
+++ resolved
@@ -206,7 +206,6 @@
   // well as corruption of the connection database.  Therefore we must
   // methodically step through the blocks and carefully disassemble them.
 
-<<<<<<< HEAD
   if (Blockly.selected == this) {
     Blockly.selected = null;
   }
@@ -215,8 +214,6 @@
     this.ghostBlock_.dispose();
   }
 
-=======
->>>>>>> 9471ea63
   // First, dispose of all my children.
   for (var i = this.childBlocks_.length - 1; i >= 0; i--) {
     this.childBlocks_[i].dispose(false);
