/**
 * @license
 * Visual Blocks Editor
 *
 * Copyright 2012 Google Inc.
 * https://developers.google.com/blockly/
 *
 * Licensed under the Apache License, Version 2.0 (the "License");
 * you may not use this file except in compliance with the License.
 * You may obtain a copy of the License at
 *
 *   http://www.apache.org/licenses/LICENSE-2.0
 *
 * Unless required by applicable law or agreed to in writing, software
 * distributed under the License is distributed on an "AS IS" BASIS,
 * WITHOUT WARRANTIES OR CONDITIONS OF ANY KIND, either express or implied.
 * See the License for the specific language governing permissions and
 * limitations under the License.
 */

/**
 * @fileoverview Methods for graphically rendering a block as SVG.
 * @author fraser@google.com (Neil Fraser)
 */
'use strict';

goog.provide('Blockly.BlockSvg');

goog.require('Blockly.Block');
goog.require('Blockly.ContextMenu');
goog.require('Blockly.Touch');
goog.require('Blockly.RenderedConnection');
goog.require('goog.asserts');
goog.require('goog.dom');
goog.require('goog.math.Coordinate');
goog.require('goog.userAgent');


/**
 * Class for a block's SVG representation.
 * Not normally called directly, workspace.newBlock() is preferred.
 * @param {!Blockly.Workspace} workspace The block's workspace.
 * @param {?string} prototypeName Name of the language object containing
 *     type-specific functions for this block.
 * @param {string=} opt_id Optional ID.  Use this ID if provided, otherwise
 *     create a new id.
 * @extends {Blockly.Block}
 * @constructor
 */
Blockly.BlockSvg = function(workspace, prototypeName, opt_id) {
  // Create core elements for the block.
  /**
   * @type {SVGElement}
   * @private
   */
  this.svgGroup_ = Blockly.createSvgElement('g', {}, null);
  /** @type {SVGElement} */
  this.svgPath_ = Blockly.createSvgElement('path', {'class': 'blocklyPath blocklyBlockBackground'},
      this.svgGroup_);
  this.svgPath_.tooltip = this;

  /** @type {boolean} */
  this.rendered = false;

  /** @type {Object.<string,Element>} */
  this.inputShapes_ = {};

  Blockly.Tooltip.bindMouseEvents(this.svgPath_);
  Blockly.BlockSvg.superClass_.constructor.call(this,
      workspace, prototypeName, opt_id);
};
goog.inherits(Blockly.BlockSvg, Blockly.Block);

/**
 * Height of this block, not including any statement blocks above or below.
 * @type {number}
 */
Blockly.BlockSvg.prototype.height = 0;

/**
 * Width of this block, including any connected value blocks.
 * @type {number}
 */
Blockly.BlockSvg.prototype.width = 0;

/**
 * Minimum width of block if insertion marker; comes from inserting block.
 * @type {number}
 */
Blockly.BlockSvg.prototype.insertionMarkerMinWidth_ = 0;

/**
 * Opacity of this block between 0 and 1.
 * @type {number}
 * @private
 */
Blockly.BlockSvg.prototype.opacity_ = 1;

/**
 * Original location of block being dragged.
 * @type {goog.math.Coordinate}
 * @private
 */
Blockly.BlockSvg.prototype.dragStartXY_ = null;

/**
 * Whether the block glows as if running.
 * @type {boolean}
 * @private
 */
Blockly.BlockSvg.prototype.isGlowingBlock_ = false;

/**
 * Whether the block's whole stack glows as if running.
 * @type {boolean}
 * @private
 */
Blockly.BlockSvg.prototype.isGlowingStack_ = false;

/**
 * Constant for identifying rows that are to be rendered inline.
 * Don't collide with Blockly.INPUT_VALUE and friends.
 * @const
 */
Blockly.BlockSvg.INLINE = -1;

/**
 * Create and initialize the SVG representation of the block.
 * May be called more than once.
 */
Blockly.BlockSvg.prototype.initSvg = function() {
  goog.asserts.assert(this.workspace.rendered, 'Workspace is headless.');
  if (!this.isInsertionMarker()) { // Insertion markers not allowed to have inputs or icons
    // Input shapes are empty holes drawn when a value input is not connected.
    for (var i = 0, input; input = this.inputList[i]; i++) {
      input.init();
      if (input.type === Blockly.INPUT_VALUE) {
        this.initInputShape(input);
      }
    }
    var icons = this.getIcons();
    for (i = 0; i < icons.length; i++) {
      icons[i].createIcon();
    }
  }
  this.updateColour();
  this.updateMovable();
  if (!this.workspace.options.readOnly && !this.eventsInit_) {
    Blockly.bindEventWithChecks_(this.getSvgRoot(), 'mousedown', this,
                       this.onMouseDown_);
    var thisBlock = this;
    Blockly.bindEventWithChecks_(this.getSvgRoot(), 'touchstart', null,
                       function(e) {Blockly.longStart_(e, thisBlock);});
  }
  this.eventsInit_ = true;

  if (!this.getSvgRoot().parentNode) {
    this.workspace.getCanvas().appendChild(this.getSvgRoot());
  }
};

/**
 * Create and initialize the SVG element for an input shape.
 * May be called more than once for an input.
 * @param {!Blockly.Input} input Value input to add a shape SVG element for.
 */
Blockly.BlockSvg.prototype.initInputShape = function(input) {
  if (this.inputShapes_[input.name] || input.connection.getShadowDom()) {
    // Only create the shape elements once, and don't bother creating them if
    // there's a shadow block that will always cover the input shape.
    return;
  }
  this.inputShapes_[input.name] = Blockly.createSvgElement(
    'path',
    {
      'class': 'blocklyPath',
      'style': 'visibility: hidden' // Hide by default - shown when not connected.
    },
    this.svgGroup_
  );
};

/**
 * Select this block.  Highlight it visually.
 */
Blockly.BlockSvg.prototype.select = function() {
  if (this.isShadow() && this.getParent()) {
    // Shadow blocks should not be selected.
    this.getParent().select();
    return;
  }
  if (Blockly.selected == this) {
    return;
  }
  var oldId = null;
  if (Blockly.selected) {
    oldId = Blockly.selected.id;
    // Unselect any previously selected block.
    Blockly.Events.disable();
    try {
      Blockly.selected.unselect();
    } finally {
      Blockly.Events.enable();
    }
  }
  var event = new Blockly.Events.Ui(null, 'selected', oldId, this.id);
  event.workspaceId = this.workspace.id;
  Blockly.Events.fire(event);
  Blockly.selected = this;
  this.addSelect();
};

/**
 * Unselect this block.  Remove its highlighting.
 */
Blockly.BlockSvg.prototype.unselect = function() {
  if (Blockly.selected != this) {
    return;
  }
  var event = new Blockly.Events.Ui(null, 'selected', this.id, null);
  event.workspaceId = this.workspace.id;
  Blockly.Events.fire(event);
  Blockly.selected = null;
  this.removeSelect();
};

/**
 * Glow only this particular block, to highlight it visually as if it's running.
 * @param {boolean} isGlowingBlock Whether the block should glow.
 */
Blockly.BlockSvg.prototype.setGlowBlock = function(isGlowingBlock) {
  this.isGlowingBlock_ = isGlowingBlock;
  this.updateColour();
};

/**
 * Glow the stack starting with this block, to highlight it visually as if it's running.
 * @param {boolean} isGlowingStack Whether the stack starting with this block should glow.
 */
Blockly.BlockSvg.prototype.setGlowStack = function(isGlowingStack) {
  this.isGlowingStack_ = isGlowingStack;
  // Update the applied SVG filter if the property has changed
  var svg = this.getSvgRoot();
  if (this.isGlowingStack_ && !svg.hasAttribute('filter')) {
    svg.setAttribute('filter', 'url(#blocklyStackGlowFilter)');
  } else if (!this.isGlowingStack_ && svg.hasAttribute('filter')) {
    svg.removeAttribute('filter');
  }
};

/**
 * Block's mutator icon (if any).
 * @type {Blockly.Mutator}
 */
Blockly.BlockSvg.prototype.mutator = null;

/**
 * Block's comment icon (if any).
 * @type {Blockly.Comment}
 */
Blockly.BlockSvg.prototype.comment = null;

/**
 * Block's warning icon (if any).
 * @type {Blockly.Warning}
 */
Blockly.BlockSvg.prototype.warning = null;

/**
 * Returns a list of mutator, comment, and warning icons.
 * @return {!Array} List of icons.
 */
Blockly.BlockSvg.prototype.getIcons = function() {
  var icons = [];
  if (this.mutator) {
    icons.push(this.mutator);
  }
  if (this.comment) {
    icons.push(this.comment);
  }
  if (this.warning) {
    icons.push(this.warning);
  }
  return icons;
};

/**
 * Wrapper function called when a mouseUp occurs during a drag operation.
 * @type {Array.<!Array>}
 * @private
 */
Blockly.BlockSvg.onMouseUpWrapper_ = null;

/**
 * Wrapper function called when a mouseMove occurs during a drag operation.
 * @type {Array.<!Array>}
 * @private
 */
Blockly.BlockSvg.onMouseMoveWrapper_ = null;

/**
 * Stop binding to the global mouseup and mousemove events.
 * @package
 */
Blockly.BlockSvg.terminateDrag = function() {
  if (Blockly.BlockSvg.onMouseUpWrapper_) {
    Blockly.unbindEvent_(Blockly.BlockSvg.onMouseUpWrapper_);
    Blockly.BlockSvg.onMouseUpWrapper_ = null;
  }
  if (Blockly.BlockSvg.onMouseMoveWrapper_) {
    Blockly.unbindEvent_(Blockly.BlockSvg.onMouseMoveWrapper_);
    Blockly.BlockSvg.onMouseMoveWrapper_ = null;
  }
  var selected = Blockly.selected;
  if (Blockly.dragMode_ == Blockly.DRAG_FREE) {
    // Terminate a drag operation.
    if (selected) {
      if (Blockly.replacementMarker_) {
        Blockly.BlockSvg.removeReplacementMarker();
      } else if (Blockly.insertionMarker_) {
        Blockly.Events.disable();
        if (Blockly.insertionMarkerConnection_) {
          Blockly.BlockSvg.disconnectInsertionMarker();
        }
        Blockly.insertionMarker_.dispose();
        Blockly.insertionMarker_ = null;
        Blockly.Events.enable();
      }
      // Update the connection locations.
      var xy = selected.getRelativeToSurfaceXY();
      var dxy = goog.math.Coordinate.difference(xy, selected.dragStartXY_);
      var event = new Blockly.Events.Move(selected);
      event.oldCoordinate = selected.dragStartXY_;
      event.recordNew();
      Blockly.Events.fire(event);
      selected.moveConnections_(dxy.x, dxy.y);
      delete selected.draggedBubbles_;
      selected.setDragging_(false);
      selected.moveOffDragSurface_();
      selected.render();
<<<<<<< HEAD
      // Re-enable workspace resizing.
      selected.workspace.setResizesEnabled(true);
      // Ensure that any stap and bump are part of this move's event group.
=======
      selected.workspace.setResizesEnabled(true);
      // Ensure that any snap and bump are part of this move's event group.
>>>>>>> dfbf7876
      var group = Blockly.Events.getGroup();
      setTimeout(function() {
        Blockly.Events.setGroup(group);
        selected.snapToGrid();
        Blockly.Events.setGroup(false);
      }, Blockly.BUMP_DELAY / 2);
      setTimeout(function() {
        Blockly.Events.setGroup(group);
        selected.bumpNeighbours_();
        Blockly.Events.setGroup(false);
      }, Blockly.BUMP_DELAY);
    }
  }
  Blockly.dragMode_ = Blockly.DRAG_NONE;
  Blockly.Css.setCursor(Blockly.Css.Cursor.OPEN);
};

/**
 * Set parent of this block to be a new block or null.
 * @param {Blockly.BlockSvg} newParent New parent block.
 */
Blockly.BlockSvg.prototype.setParent = function(newParent) {
  if (newParent == this.parentBlock_) {
    return;
  }
  var svgRoot = this.getSvgRoot();
  if (this.parentBlock_ && svgRoot) {
    // Move this block up the DOM.  Keep track of x/y translations.
    var xy = this.getRelativeToSurfaceXY();
    // Avoid moving a block up the DOM if it's currently selected/dragging,
    // so as to avoid taking things off the drag surface.
    if (Blockly.selected != this) {
      this.workspace.getCanvas().appendChild(svgRoot);
      this.translate(xy.x, xy.y);
    }
  }

  Blockly.Field.startCache();
  Blockly.BlockSvg.superClass_.setParent.call(this, newParent);
  Blockly.Field.stopCache();

  if (newParent) {
    var oldXY = this.getRelativeToSurfaceXY();
    newParent.getSvgRoot().appendChild(svgRoot);
    var newXY = this.getRelativeToSurfaceXY();
    // Move the connections to match the child's new position.
    this.moveConnections_(newXY.x - oldXY.x, newXY.y - oldXY.y);
    // If we are a shadow block, inherit tertiary colour.
    if (this.isShadow()) {
      this.setColour(this.getColour(), this.getColourSecondary(),
        newParent.getColourTertiary());
    }
  }
};

/**
 * Return the coordinates of the top-left corner of this block relative to the
 * drawing surface's origin (0,0).
 * @return {!goog.math.Coordinate} Object with .x and .y properties.
 */
Blockly.BlockSvg.prototype.getRelativeToSurfaceXY = function() {
  // The drawing surface is relative to either the workspace canvas
  // or to the drag surface group.
  var x = 0;
  var y = 0;
  var dragSurfaceGroup = (this.workspace.dragSurface) ?
    this.workspace.dragSurface.getGroup() : null;
  var element = this.getSvgRoot();
  if (element) {
    do {
      // Loop through this block and every parent.
      var xy = Blockly.getRelativeXY_(element);
      x += xy.x;
      y += xy.y;
      // If this element is the current element on the drag surface, include
      // the translation of the drag surface itself.
      if (this.workspace.dragSurface &&
          this.workspace.dragSurface.getCurrentBlock() == element) {
        var surfaceTranslation = this.workspace.dragSurface.getSurfaceTranslation();
        x += surfaceTranslation.x;
        y += surfaceTranslation.y;
      }
      element = element.parentNode;
    } while (element && element != this.workspace.getCanvas() &&
             element != dragSurfaceGroup);
  }
  return new goog.math.Coordinate(x, y);
};

/**
 * Move a block by a relative offset.
 * @param {number} dx Horizontal offset.
 * @param {number} dy Vertical offset.
 */
Blockly.BlockSvg.prototype.moveBy = function(dx, dy) {
  goog.asserts.assert(!this.parentBlock_, 'Block has parent.');
  var eventsEnabled = Blockly.Events.isEnabled();
  if (eventsEnabled) {
    var event = new Blockly.Events.Move(this);
  }
  var xy = this.getRelativeToSurfaceXY();
  this.translate(xy.x + dx, xy.y + dy);
  this.moveConnections_(dx, dy);
  if (eventsEnabled) {
    event.recordNew();
    Blockly.Events.fire(event);
  }
  this.workspace.resizeContents();
};

/**
 * Set this block to an absolute translation.
 * @param {number} x Horizontal translation.
 * @param {number} y Vertical translation.
 * @param {boolean=} opt_use3d If set, use 3d translation.
*/
Blockly.BlockSvg.prototype.translate = function(x, y, opt_use3d) {
  if (opt_use3d) {
    this.getSvgRoot().setAttribute('style',
        'transform: translate3d(' + x + 'px,' + y + 'px, 0px)');
  } else {
    this.getSvgRoot().setAttribute('transform',
        'translate(' + x + ',' + y + ')');
  }
};

/**
 * Snap this block to the nearest grid point.
 */
Blockly.BlockSvg.prototype.snapToGrid = function() {
  if (!this.workspace) {
    return;  // Deleted block.
  }
  if (Blockly.dragMode_ != Blockly.DRAG_NONE) {
    return;  // Don't bump blocks during a drag.
  }
  if (this.getParent()) {
    return;  // Only snap top-level blocks.
  }
  if (this.isInFlyout) {
    return;  // Don't move blocks around in a flyout.
  }
  if (!this.workspace.options.gridOptions ||
      !this.workspace.options.gridOptions['snap']) {
    return;  // Config says no snapping.
  }
  var spacing = this.workspace.options.gridOptions['spacing'];
  var half = spacing / 2;
  var xy = this.getRelativeToSurfaceXY();
  var dx = Math.round((xy.x - half) / spacing) * spacing + half - xy.x;
  var dy = Math.round((xy.y - half) / spacing) * spacing + half - xy.y;
  dx = Math.round(dx);
  dy = Math.round(dy);
  if (dx != 0 || dy != 0) {
    this.moveBy(dx, dy);
  }
};

/**
 * Returns the coordinates of a bounding box describing the dimensions of this
 * block and any blocks stacked below it.
 * @return {!{topLeft: goog.math.Coordinate, bottomRight: goog.math.Coordinate}}
 *    Object with top left and bottom right coordinates of the bounding box.
 */
Blockly.BlockSvg.prototype.getBoundingRectangle = function() {
  var blockXY = this.getRelativeToSurfaceXY(this);
  var blockBounds = this.getHeightWidth();
  var topLeft;
  var bottomRight;
  if (this.RTL) {
    topLeft = new goog.math.Coordinate(blockXY.x - blockBounds.width,
        blockXY.y);
    bottomRight = new goog.math.Coordinate(blockXY.x,
        blockXY.y + blockBounds.height);
  } else {
    topLeft = new goog.math.Coordinate(blockXY.x, blockXY.y);
    bottomRight = new goog.math.Coordinate(blockXY.x + blockBounds.width,
        blockXY.y + blockBounds.height);
  }

  return {topLeft: topLeft, bottomRight: bottomRight};
};

/**
 * Set block opacity for SVG rendering.
 * @param {number} opacity Intended opacity, betweeen 0 and 1
 */
Blockly.BlockSvg.prototype.setOpacity = function(opacity) {
  this.opacity_ = opacity;
  if (this.rendered) {
    this.updateColour();
  }
};

/**
 * Get block opacity for SVG rendering.
 * @return {number} Intended opacity, betweeen 0 and 1
 */
Blockly.BlockSvg.prototype.getOpacity = function() {
  return this.opacity_;
};

/**
 * Set whether the block is collapsed or not.
 * @param {boolean} collapsed True if collapsed.
 */
Blockly.BlockSvg.prototype.setCollapsed = function(collapsed) {
  if (this.collapsed_ == collapsed) {
    return;
  }
  var renderList = [];
  // Show/hide the inputs.
  for (var i = 0, input; input = this.inputList[i]; i++) {
    renderList.push.apply(renderList, input.setVisible(!collapsed));
  }

  var COLLAPSED_INPUT_NAME = '_TEMP_COLLAPSED_INPUT';
  if (collapsed) {
    var icons = this.getIcons();
    for (i = 0; i < icons.length; i++) {
      icons[i].setVisible(false);
    }
    var text = this.toString(Blockly.COLLAPSE_CHARS);
    this.appendDummyInput(COLLAPSED_INPUT_NAME).appendField(text).init();
  } else {
    this.removeInput(COLLAPSED_INPUT_NAME);
    // Clear any warnings inherited from enclosed blocks.
    this.setWarningText(null);
  }
  Blockly.BlockSvg.superClass_.setCollapsed.call(this, collapsed);

  if (!renderList.length) {
    // No child blocks, just render this block.
    renderList[0] = this;
  }
  if (this.rendered) {
    for (var i = 0, block; block = renderList[i]; i++) {
      block.render();
    }
    // Don't bump neighbours.
    // Although bumping neighbours would make sense, users often collapse
    // all their functions and store them next to each other.  Expanding and
    // bumping causes all their definitions to go out of alignment.
  }
};

/**
 * Open the next (or previous) FieldTextInput.
 * @param {Blockly.Field|Blockly.Block} start Current location.
 * @param {boolean} forward If true go forward, otherwise backward.
 */
Blockly.BlockSvg.prototype.tab = function(start, forward) {
  // This function need not be efficient since it runs once on a keypress.
  // Create an ordered list of all text fields and connected inputs.
  var list = [];
  for (var i = 0, input; input = this.inputList[i]; i++) {
    for (var j = 0, field; field = input.fieldRow[j]; j++) {
      if (field instanceof Blockly.FieldTextInput) {
        // TODO: Also support dropdown fields.
        list.push(field);
      }
    }
    if (input.connection) {
      var block = input.connection.targetBlock();
      if (block) {
        list.push(block);
      }
    }
  }
  i = list.indexOf(start);
  if (i == -1) {
    // No start location, start at the beginning or end.
    i = forward ? -1 : list.length;
  }
  var target = list[forward ? i + 1 : i - 1];
  if (!target) {
    // Ran off of list.
    var parent = this.getParent();
    if (parent) {
      parent.tab(this, forward);
    }
  } else if (target instanceof Blockly.Field) {
    target.showEditor_();
  } else {
    target.tab(null, forward);
  }
};

/**
 * Handle a mouse-down on an SVG block.
 * @param {!Event} e Mouse down event or touch start event.
 * @private
 */
Blockly.BlockSvg.prototype.onMouseDown_ = function(e) {
  if (this.workspace.options.readOnly) {
    return;
  }
  if (this.isInFlyout) {
    // longStart's simulation of right-clicks for longpresses on touch devices
    // calls the onMouseDown_ function defined on the prototype of the object
    // the was longpressed (in this case, a Blockly.BlockSvg).  In this case
    // that behaviour is wrong, because Blockly.Flyout.prototype.blockMouseDown
    // should be called for a mousedown on a block in the flyout, which blocks
    // execution of the block's onMouseDown_ function.
    if (e.type == 'touchstart' && Blockly.isRightButton(e)) {
      Blockly.Flyout.blockRightClick_(e, this);
      e.stopPropagation();
      e.preventDefault();
    }
    return;
  }
  if (this.isInMutator) {
    // Mutator's coordinate system could be out of date because the bubble was
    // dragged, the block was moved, the parent workspace zoomed, etc.
    this.workspace.resize();
  }

  this.workspace.updateScreenCalculationsIfScrolled();
  this.workspace.markFocused();
  Blockly.terminateDrag_();
  this.select();
  Blockly.hideChaff();
  Blockly.DropDownDiv.hideWithoutAnimation();
  if (Blockly.isRightButton(e)) {
    // Right-click.
    this.showContextMenu_(e);
    // Click, not drag, so stop waiting for other touches from this identifier.
    Blockly.Touch.clearTouchIdentifier();
  } else if (!this.isMovable()) {
    // Allow immovable blocks to be selected and context menued, but not
    // dragged.  Let this event bubble up to document, so the workspace may be
    // dragged instead.
    return;
  } else {
    if (!Blockly.Events.getGroup()) {
      Blockly.Events.setGroup(true);
    }
    // Left-click (or middle click)
    this.dragStartXY_ = this.getRelativeToSurfaceXY();
    this.workspace.startDrag(e, this.dragStartXY_);

    Blockly.dragMode_ = Blockly.DRAG_STICKY;
    Blockly.BlockSvg.onMouseUpWrapper_ = Blockly.bindEventWithChecks_(document,
        'mouseup', this, this.onMouseUp_);
    Blockly.BlockSvg.onMouseMoveWrapper_ = Blockly.bindEventWithChecks_(
        document, 'mousemove', this, this.onMouseMove_);
    // Build a list of bubbles that need to be moved and where they started.
    this.draggedBubbles_ = [];
    var descendants = this.getDescendants();
    for (var i = 0, descendant; descendant = descendants[i]; i++) {
      var icons = descendant.getIcons();
      for (var j = 0; j < icons.length; j++) {
        var data = icons[j].getIconLocation();
        data.bubble = icons[j];
        this.draggedBubbles_.push(data);
      }
    }
  }
  // This event has been handled.  No need to bubble up to the document.
  e.stopPropagation();
  e.preventDefault();
};

/**
 * Handle a mouse-up anywhere in the SVG pane.  Is only registered when a
 * block is clicked.  We can't use mouseUp on the block since a fast-moving
 * cursor can briefly escape the block before it catches up.
 * @param {!Event} e Mouse up event.
 * @private
 */
Blockly.BlockSvg.prototype.onMouseUp_ = function(e) {
  // A field is being edited if either the WidgetDiv or DropDownDiv is currently open.
  // If a field is being edited, don't fire any click events.
  var fieldEditing = Blockly.WidgetDiv.isVisible() || Blockly.DropDownDiv.isVisible();
  Blockly.Touch.clearTouchIdentifier();
  if (Blockly.dragMode_ != Blockly.DRAG_FREE && !fieldEditing) {
    Blockly.Events.fire(
        new Blockly.Events.Ui(this, 'click', undefined, undefined));
    // Scratch-specific: also fire a "stack click" event for this stack.
    // This is used to toggle the stack when any block in the stack is clicked.
    var rootBlock = this.workspace.getBlockById(this.id).getRootBlock();
    Blockly.Events.fire(
      new Blockly.Events.Ui(rootBlock, 'stackclick', undefined, undefined));
  }
  Blockly.terminateDrag_();
  // If we're over a delete area, delete the block even if it could be connected
  // to another block.  Thi sis different from blockly.
  if (!this.getParent() && Blockly.selected.isDeletable() &&
      this.workspace.isDeleteArea(e)) {
    var trashcan = this.workspace.trashcan;
    if (trashcan) {
      setTimeout(trashcan.close.bind(trashcan), 100);
    }
    Blockly.selected.dispose(false, true);
  } else if (Blockly.selected && Blockly.highlightedConnection_) {
    this.positionNewBlock(Blockly.selected,
        Blockly.localConnection_, Blockly.highlightedConnection_);
    // Connect two blocks together.
    Blockly.localConnection_.connect(Blockly.highlightedConnection_);
    if (this.rendered) {
      // Trigger a connection animation.
      // Determine which connection is inferior (lower in the source stack).
      var inferiorConnection = Blockly.localConnection_.isSuperior() ?
          Blockly.highlightedConnection_ : Blockly.localConnection_;
      inferiorConnection.getSourceBlock().connectionUiEffect();
    }
    if (this.workspace.trashcan) {
      // Don't throw an object in the trash can if it just got connected.
      this.workspace.trashcan.close();
    }
  } //else
  if (Blockly.highlightedConnection_) {
    Blockly.highlightedConnection_ = null;
  }
  Blockly.Css.setCursor(Blockly.Css.Cursor.OPEN);
  if (!Blockly.WidgetDiv.isVisible()) {
    Blockly.Events.setGroup(false);
  }
};

/**
 * Load the block's help page in a new window.
 * @private
 */
Blockly.BlockSvg.prototype.showHelp_ = function() {
  var url = goog.isFunction(this.helpUrl) ? this.helpUrl() : this.helpUrl;
  if (url) {
    // @todo rewrite
    alert(url);
  }
};

/**
 * Show the context menu for this block.
 * @param {!Event} e Mouse event.
 * @private
 */
Blockly.BlockSvg.prototype.showContextMenu_ = function(e) {
  if (this.workspace.options.readOnly || !this.contextMenu) {
    return;
  }
  // Save the current block in a variable for use in closures.
  var block = this;
  var menuOptions = [];

  if (this.isDeletable() && this.isMovable() && !block.isInFlyout) {
    // Option to duplicate this block.
    var duplicateOption = {
      text: Blockly.Msg.DUPLICATE_BLOCK,
      enabled: true,
      callback: function() {
        Blockly.duplicate_(block);
      }
    };
    menuOptions.push(duplicateOption);

    if (this.isEditable() && this.workspace.options.comments) {
      // Option to add/remove a comment.
      var commentOption = {enabled: !goog.userAgent.IE};
      if (this.comment) {
        commentOption.text = Blockly.Msg.REMOVE_COMMENT;
        commentOption.callback = function() {
          block.setCommentText(null);
        };
      } else {
        commentOption.text = Blockly.Msg.ADD_COMMENT;
        commentOption.callback = function() {
          block.setCommentText('');
        };
      }
      menuOptions.push(commentOption);
    }

    // Option to delete this block.
    // Count the number of blocks that are nested in this block.
    var descendantCount = this.getDescendants(true).length;
    var nextBlock = this.getNextBlock();
    if (nextBlock) {
      // Blocks in the current stack would survive this block's deletion.
      descendantCount -= nextBlock.getDescendants(true).length;
    }
    var deleteOption = {
      text: descendantCount == 1 ? Blockly.Msg.DELETE_BLOCK :
          Blockly.Msg.DELETE_X_BLOCKS.replace('%1', String(descendantCount)),
      enabled: true,
      callback: function() {
        Blockly.Events.setGroup(true);
        block.dispose(true, true);
        Blockly.Events.setGroup(false);
      }
    };
    menuOptions.push(deleteOption);
  }

  // Option to get help.
  var url = goog.isFunction(this.helpUrl) ? this.helpUrl() : this.helpUrl;
  var helpOption = {enabled: !!url};
  helpOption.text = Blockly.Msg.HELP;
  helpOption.callback = function() {
    block.showHelp_();
  };
  menuOptions.push(helpOption);

  // Allow the block to add or modify menuOptions.
  if (this.customContextMenu && !block.isInFlyout) {
    this.customContextMenu(menuOptions);
  }

  Blockly.ContextMenu.show(e, menuOptions, this.RTL);
  Blockly.ContextMenu.currentBlock = this;
};

/**
 * Move the connections for this block and all blocks attached under it.
 * Also update any attached bubbles.
 * @param {number} dx Horizontal offset from current location.
 * @param {number} dy Vertical offset from current location.
 * @private
 */
Blockly.BlockSvg.prototype.moveConnections_ = function(dx, dy) {
  if (!this.rendered) {
    // Rendering is required to lay out the blocks.
    // This is probably an invisible block attached to a collapsed block.
    return;
  }
  var myConnections = this.getConnections_(false);
  for (var i = 0; i < myConnections.length; i++) {
    myConnections[i].moveBy(dx, dy);
  }
  var icons = this.getIcons();
  for (i = 0; i < icons.length; i++) {
    icons[i].computeIconLocation();
  }

  // Recurse through all blocks attached under this one.
  for (i = 0; i < this.childBlocks_.length; i++) {
    this.childBlocks_[i].moveConnections_(dx, dy);
  }
};

/**
 * Recursively adds or removes the dragging class to this node and its children.
 * @param {boolean} adding True if adding, false if removing.
 * @private
 */
Blockly.BlockSvg.prototype.setDragging_ = function(adding) {
  if (adding) {
<<<<<<< HEAD
    this.addDragging();
=======
    var group = this.getSvgRoot();
    group.translate_ = '';
    group.skew_ = '';
>>>>>>> dfbf7876
    Blockly.draggingConnections_ =
        Blockly.draggingConnections_.concat(this.getConnections_(true));
    Blockly.addClass_(/** @type {!Element} */ (this.svgGroup_),
                      'blocklyDragging');
  } else {
    Blockly.draggingConnections_ = [];
    Blockly.removeClass_(/** @type {!Element} */ (this.svgGroup_),
                         'blocklyDragging');
  }
  // Recurse through all blocks attached under this one.
  for (var i = 0; i < this.childBlocks_.length; i++) {
    this.childBlocks_[i].setDragging_(adding);
  }
};

/**
 * Move this block to its workspace's drag surface, accounting for positioning.
 * Generally should be called at the same time as setDragging_(true).
 * @private
 */
Blockly.BlockSvg.prototype.moveToDragSurface_ = function() {
  // The translation for drag surface blocks,
  // is equal to the current relative-to-surface position,
  // to keep the position in sync as it move on/off the surface.
  var xy = this.getRelativeToSurfaceXY();
  this.clearTransformAttributes_();
  this.workspace.dragSurface.translateSurface(xy.x, xy.y);
  // Execute the move on the top-level SVG component
  this.workspace.dragSurface.setBlocksAndShow(this.getSvgRoot());
};

/**
 * Move this block back to the workspace block canvas.
 * Generally should be called at the same time as setDragging_(false).
 * @private
 */
Blockly.BlockSvg.prototype.moveOffDragSurface_ = function() {
  // Translate to current position, turning off 3d.
  var xy = this.getRelativeToSurfaceXY();
  this.clearTransformAttributes_();
  this.translate(xy.x, xy.y, false);
  this.workspace.dragSurface.clearAndHide(this.workspace.getCanvas());
};

/**
 * Clear the block of style="..." and transform="..." attributes.
 * Used when the block is switching from 3d to 2d transform or vice versa.
 * @private
 */
Blockly.BlockSvg.prototype.clearTransformAttributes_ = function() {
  if (this.getSvgRoot().hasAttribute('transform')) {
    this.getSvgRoot().removeAttribute('transform');
  }
  if (this.getSvgRoot().hasAttribute('style')) {
    this.getSvgRoot().removeAttribute('style');
  }
};

/**
 * Drag this block to follow the mouse.
 * @param {!Event} e Mouse move event.
 * @private
 */
Blockly.BlockSvg.prototype.onMouseMove_ = function(e) {
  if (e.type == 'mousemove' && e.clientX <= 1 && e.clientY == 0 &&
      e.button == 0) {
    /* HACK:
     Safari Mobile 6.0 and Chrome for Android 18.0 fire rogue mousemove
     events on certain touch actions. Ignore events with these signatures.
     This may result in a one-pixel blind spot in other browsers,
     but this shouldn't be noticeable. */
    e.stopPropagation();
    return;
  }

  var oldXY = this.getRelativeToSurfaceXY();
  var newXY = this.workspace.moveDrag(e);

  if (Blockly.dragMode_ == Blockly.DRAG_STICKY) {
    // Still dragging within the sticky DRAG_RADIUS.
    var dr = goog.math.Coordinate.distance(oldXY, newXY) * this.workspace.scale;
    if (dr > Blockly.DRAG_RADIUS) {
      Blockly.Css.setCursor(Blockly.Css.Cursor.CLOSED);
      // Switch to unrestricted dragging.
      Blockly.dragMode_ = Blockly.DRAG_FREE;
      Blockly.longStop_();
<<<<<<< HEAD
      // Must move to drag surface before unplug(),
      // or else connections will calculate the wrong relative to surface XY
      // in tighten_(). Then blocks connected to this block move around on the
      // drag surface. By moving to the drag surface before unplug, connection
      // positions will be calculated correctly.
      this.moveToDragSurface_();
      // Disable workspace resizing as an optimization.
      this.workspace.setResizesEnabled(false);
      // Clear WidgetDiv/DropDownDiv without animating, in case blocks are moved
      // around
      Blockly.WidgetDiv.hide(true);
      Blockly.DropDownDiv.hideWithoutAnimation();
=======
      this.workspace.setResizesEnabled(false);
>>>>>>> dfbf7876
      if (this.parentBlock_) {
        // Push this block to the very top of the stack.
        this.unplug();
      }
      this.setDragging_(true);
    }
  }
  if (Blockly.dragMode_ == Blockly.DRAG_FREE) {
    this.handleDragFree_(oldXY, newXY, e);
  }
  // This event has been handled.  No need to bubble up to the document.
  e.stopPropagation();
  e.preventDefault();
};

/**
 * Handle a mouse movement when a block is already freely dragging.
 * @param {!goog.math.Coordinate} oldXY The position of the block on screen
 *    before the most recent mouse movement.
 * @param {!goog.math.Coordinate} newXY The new location after applying the
 *    mouse movement.
 * @param {!Event} e Mouse move event.
 * @private
 */
Blockly.BlockSvg.prototype.handleDragFree_ = function(oldXY, newXY, e) {
  var dxy = goog.math.Coordinate.difference(oldXY, this.dragStartXY_);
  this.workspace.dragSurface.translateSurface(newXY.x, newXY.y);
  // Drag all the nested bubbles.
  for (var i = 0; i < this.draggedBubbles_.length; i++) {
    var commentData = this.draggedBubbles_[i];
    commentData.bubble.setIconLocation(
        goog.math.Coordinate.sum(commentData, dxy));
  }

  // Check to see if any of this block's connections are within range of
  // another block's connection.
  var myConnections = this.getConnections_(false);
  // Also check the last connection on this stack
  var lastOnStack = this.lastConnectionInStack();
  if (lastOnStack && lastOnStack != this.nextConnection) {
    myConnections.push(lastOnStack);
  }
  var closestConnection = null;
  var localConnection = null;
  var radiusConnection = Blockly.SNAP_RADIUS;
  // If there is already a connection highlighted,
  // increase the radius we check for making new connections.
  // Why? When a connection is highlighted, blocks move around when the insertion
  // marker is created, which could cause the connection became out of range.
  // By increasing radiusConnection when a connection already exists,
  // we never "lose" the connection from the offset.
  if (Blockly.localConnection_ && Blockly.highlightedConnection_) {
    radiusConnection = Blockly.CONNECTING_SNAP_RADIUS;
  }
  for (i = 0; i < myConnections.length; i++) {
    var myConnection = myConnections[i];
    var neighbour = myConnection.closest(radiusConnection, dxy);
    if (neighbour.connection) {
      closestConnection = neighbour.connection;
      localConnection = myConnection;
      radiusConnection = neighbour.radius;
    }
  }

  var updatePreviews = true;
  if (localConnection && localConnection.type == Blockly.OUTPUT_VALUE) {
    updatePreviews = true; // Always update previews for output connections.
  } else if (Blockly.localConnection_ && Blockly.highlightedConnection_) {
    var xDiff = Blockly.localConnection_.x_ + dxy.x -
        Blockly.highlightedConnection_.x_;
    var yDiff = Blockly.localConnection_.y_ + dxy.y -
        Blockly.highlightedConnection_.y_;
    var curDistance = Math.sqrt(xDiff * xDiff + yDiff * yDiff);

    // Slightly prefer the existing preview over a new preview.
    if (closestConnection && radiusConnection > curDistance -
        Blockly.CURRENT_CONNECTION_PREFERENCE) {
      updatePreviews = false;
    }
  }

  if (updatePreviews) {
    var candidateIsLast = (localConnection == lastOnStack);
    this.updatePreviews(closestConnection, localConnection, radiusConnection,
        e, newXY.x - this.dragStartXY_.x, newXY.y - this.dragStartXY_.y,
        candidateIsLast);
  }
};

/**
 * Preview the results of the drag if the mouse is released immediately.
 * @param {Blockly.Connection} closestConnection The closest connection found
 *    during the search
 * @param {Blockly.Connection} localConnection The connection on the moving
 *    block.
 * @param {number} radiusConnection The distance between closestConnection and
 *    localConnection.
 * @param {!Event} e Mouse move event.
 * @param {number} dx The x distance the block has moved onscreen up to this
 *    point in the drag.
 * @param {number} dy The y distance the block has moved onscreen up to this
 *    point in the drag.
 * @param {boolean} candidateIsLast True if the dragging stack is more than one
 *    block long and localConnection is the last connection on the stack.
 */
Blockly.BlockSvg.prototype.updatePreviews = function(closestConnection,
    localConnection, radiusConnection, e, dx, dy, candidateIsLast) {
  // Don't fire events for insertion marker creation or movement.
  Blockly.Events.disable();
  // Remove an insertion marker if needed.  For Scratch-Blockly we are using
  // grayed-out blocks instead of highlighting the connection; for compatibility
  // with Web Blockly the name "highlightedConnection" will still be used.
  if (Blockly.highlightedConnection_ &&
      Blockly.highlightedConnection_ != closestConnection) {
    if (Blockly.replacementMarker_) {
      Blockly.BlockSvg.removeReplacementMarker();
    } else if (Blockly.insertionMarker_ && Blockly.insertionMarkerConnection_) {
      Blockly.BlockSvg.disconnectInsertionMarker();
    }
    // If there's already an insertion marker but it's representing the wrong
    // block, delete it so we can create the correct one.
    if (Blockly.insertionMarker_ &&
        ((candidateIsLast && Blockly.localConnection_.sourceBlock_ == this) ||
         (!candidateIsLast && Blockly.localConnection_.sourceBlock_ != this))) {
      Blockly.insertionMarker_.dispose();
      Blockly.insertionMarker_ = null;
    }
    Blockly.highlightedConnection_ = null;
    Blockly.localConnection_ = null;
  }

  // Add an insertion marker or replacement marker if needed.
  if (closestConnection &&
      closestConnection != Blockly.highlightedConnection_ &&
      !closestConnection.sourceBlock_.isInsertionMarker()) {
    Blockly.highlightedConnection_ = closestConnection;
    Blockly.localConnection_ = localConnection;

    // Dragging a block over a nexisting block in an input should replace the
    // existing block and bump it out.  Similarly, dragging a terminal block
    // over another (connected) terminal block will replace, not insert.
    var shouldReplace = (localConnection.type == Blockly.OUTPUT_VALUE ||
        (localConnection.type == Blockly.PREVIOUS_STATEMENT &&
        closestConnection.isConnected() &&
        !this.nextConnection));

    if (shouldReplace) {
      this.addReplacementMarker_(localConnection, closestConnection);
    } else {  // Should insert
      this.connectInsertionMarker_(localConnection, closestConnection);
    }
  }
  // Reenable events.
  Blockly.Events.enable();

  // Provide visual indication of whether the block will be deleted if
  // dropped here.
  if (this.isDeletable()) {
    this.workspace.isDeleteArea(e);
  }
};

/**
 * Add highlighting showing which block will be replaced.
 * @param {Blockly.Connection} localConnection The connection on the dragging
 *     block.
 * @param {Blockly.Connection} closestConnection The connnection to pretend to
 *     connect to.
 */
Blockly.BlockSvg.prototype.addReplacementMarker_ = function(localConnection,
    closestConnection) {
  if (closestConnection.targetBlock()) {
    Blockly.replacementMarker_ = closestConnection.targetBlock();
    Blockly.replacementMarker_.highlightForReplacement(true);
  } else if(localConnection.type == Blockly.OUTPUT_VALUE) {
    Blockly.replacementMarker_ = closestConnection.sourceBlock_;
    Blockly.replacementMarker_.highlightShapeForInput(closestConnection,
        true);
  }
};

/**
 * Get rid of the highlighting marking the block that will be replaced.
 */
Blockly.BlockSvg.removeReplacementMarker = function() {
  // If there's no block in place, but we're still connecting to a value input,
  // then we must be highlighting an input shape.
  if (Blockly.highlightedConnection_.type == Blockly.INPUT_VALUE &&
    !Blockly.highlightedConnection_.isConnected()) {
    Blockly.replacementMarker_.highlightShapeForInput(
        Blockly.highlightedConnection_, false);
  } else {
    Blockly.replacementMarker_.highlightForReplacement(false);
  }
  Blockly.replacementMarker_ = null;
};

/**
 * Place and render an insertion marker to indicate what would happen if you
 * release the drag right now.
 * @param {Blockly.Connection} localConnection The connection on the dragging
 *     block.
 * @param {Blockly.Connection} closestConnection The connnection to connect the
 *     insertion marker to.
 */
Blockly.BlockSvg.prototype.connectInsertionMarker_ = function(localConnection,
    closestConnection) {
  var insertingBlock = Blockly.localConnection_.sourceBlock_;
  if (!Blockly.insertionMarker_) {
    Blockly.insertionMarker_ =
        this.workspace.newBlock(insertingBlock.type);
    if (insertingBlock.mutationToDom) {
      var oldMutationDom = insertingBlock.mutationToDom();
      Blockly.insertionMarker_.domToMutation(oldMutationDom);
    }
    Blockly.insertionMarker_.setInsertionMarker(true, insertingBlock.width);
    Blockly.insertionMarker_.initSvg();
  }

  var insertionMarker = Blockly.insertionMarker_;
  var insertionMarkerConnection = insertionMarker.getMatchingConnection(
      localConnection.sourceBlock_, localConnection);
  if (insertionMarkerConnection != Blockly.insertionMarkerConnection_) {
    insertionMarker.rendered = true;
    // Render disconnected from everything else so that we have a valid
    // connection location.
    insertionMarker.render();
    insertionMarker.getSvgRoot().setAttribute('visibility', 'visible');

    this.positionNewBlock(insertionMarker,
        insertionMarkerConnection, closestConnection);

    if (insertionMarkerConnection.type == Blockly.PREVIOUS_STATEMENT &&
        !insertionMarker.nextConnection) {
      Blockly.bumpedConnection_ = closestConnection.targetConnection;
    }
    // Renders insertion marker.
    insertionMarkerConnection.connect(closestConnection);
    Blockly.insertionMarkerConnection_ = insertionMarkerConnection;
  }
};

/**
 * Disconnect the current insertion marker from the stack, and heal the stack to
 * its previous state.
 */
Blockly.BlockSvg.disconnectInsertionMarker = function() {
  // The insertion marker is the first block in a stack, either because it
  // doesn't have a previous connection or because the previous connection is
  // not connected.  Unplug won't do anything in that case.  Instead, unplug the
  // following block.
  if (Blockly.insertionMarkerConnection_ ==
      Blockly.insertionMarker_.nextConnection &&
      (!Blockly.insertionMarker_.previousConnection ||
      !Blockly.insertionMarker_.previousConnection.targetConnection)) {
    Blockly.insertionMarkerConnection_.targetBlock().unplug(false);
  }
  // Inside of a C-block, first statement connection.
  else if (Blockly.insertionMarkerConnection_.type == Blockly.NEXT_STATEMENT &&
      Blockly.insertionMarkerConnection_ !=
      Blockly.insertionMarker_.nextConnection) {
    var innerConnection = Blockly.insertionMarkerConnection_.targetConnection;
    innerConnection.sourceBlock_.unplug(false);
    var previousBlockNextConnection =
        Blockly.insertionMarker_.previousConnection ?
        Blockly.insertionMarker_.previousConnection.targetConnection : null;
    Blockly.insertionMarker_.unplug(true);
    if (previousBlockNextConnection) {
      previousBlockNextConnection.connect(innerConnection);
    }
  }
  else {
    Blockly.insertionMarker_.unplug(true /* healStack */);
  }

  if (Blockly.insertionMarkerConnection_.targetConnection) {
    throw 'insertionMarkerConnection still connected at the end of disconnectInsertionMarker';
  }
  Blockly.insertionMarkerConnection_ = null;
  Blockly.insertionMarker_.getSvgRoot().setAttribute('visibility', 'hidden');
};

/**
 * Add or remove the UI indicating if this block is movable or not.
 */
Blockly.BlockSvg.prototype.updateMovable = function() {
  if (this.isMovable()) {
    Blockly.addClass_(/** @type {!Element} */ (this.svgGroup_),
                      'blocklyDraggable');
  } else {
    Blockly.removeClass_(/** @type {!Element} */ (this.svgGroup_),
                         'blocklyDraggable');
  }
};

/**
 * Set whether this block is movable or not.
 * @param {boolean} movable True if movable.
 */
Blockly.BlockSvg.prototype.setMovable = function(movable) {
  Blockly.BlockSvg.superClass_.setMovable.call(this, movable);
  this.updateMovable();
};

/**
 * Set whether this block is editable or not.
 * @param {boolean} editable True if editable.
 */
Blockly.BlockSvg.prototype.setEditable = function(editable) {
  Blockly.BlockSvg.superClass_.setEditable.call(this, editable);
  var icons = this.getIcons();
  for (var i = 0; i < icons.length; i++) {
    icons[i].updateEditable();
  }
};

/**
 * Set whether this block is a shadow block or not.
 * @param {boolean} shadow True if a shadow.
 */
Blockly.BlockSvg.prototype.setShadow = function(shadow) {
  Blockly.BlockSvg.superClass_.setShadow.call(this, shadow);
  this.updateColour();
};

/**
 * Set whether this block is an insertion marker block or not.
 * @param {boolean} insertionMarker True if an insertion marker.
 * @param {Number=} opt_minWidth Optional minimum width of the marker.
 */
Blockly.BlockSvg.prototype.setInsertionMarker = function(insertionMarker, opt_minWidth) {
  Blockly.BlockSvg.superClass_.setInsertionMarker.call(this, insertionMarker);
  this.insertionMarkerMinWidth_ = opt_minWidth;
  this.updateColour();
};

/**
 * Return the root node of the SVG or null if none exists.
 * @return {Element} The root SVG node (probably a group).
 */
Blockly.BlockSvg.prototype.getSvgRoot = function() {
  return this.svgGroup_;
};

/**
 * Dispose of this block.
 * @param {boolean} healStack If true, then try to heal any gap by connecting
 *     the next statement with the previous statement.  Otherwise, dispose of
 *     all children of this block.
 * @param {boolean} animate If true, show a disposal animation and sound.
 */
Blockly.BlockSvg.prototype.dispose = function(healStack, animate) {
  if (!this.workspace) {
    // The block has already been deleted.
    return;
  }
  Blockly.Tooltip.hide();
  Blockly.Field.startCache();
  // Save the block's workspace temporarily so we can resize the
  // contents once the block is disposed.
  var blockWorkspace = this.workspace;
  // If this block is being dragged, unlink the mouse events.
  if (Blockly.selected == this) {
    this.unselect();
    Blockly.terminateDrag_();
  }
  // If this block has a context menu open, close it.
  if (Blockly.ContextMenu.currentBlock == this) {
    Blockly.ContextMenu.hide();
  }

  if (animate && this.rendered) {
    this.unplug(healStack);
    this.disposeUiEffect();
  }
  // Stop rerendering.
  this.rendered = false;

  Blockly.Events.disable();
  try {
    var icons = this.getIcons();
    for (var i = 0; i < icons.length; i++) {
      icons[i].dispose();
    }
  } finally {
    Blockly.Events.enable();
  }
  Blockly.BlockSvg.superClass_.dispose.call(this, healStack);

  goog.dom.removeNode(this.svgGroup_);
  blockWorkspace.resizeContents();
  // Sever JavaScript to DOM connections.
  this.svgGroup_ = null;
  this.svgPath_ = null;
  Blockly.Field.stopCache();
};

/**
 * Play some UI effects (sound, animation) when disposing of a block.
 */
Blockly.BlockSvg.prototype.disposeUiEffect = function() {
  this.workspace.playAudio('delete');

  var xy = Blockly.getSvgXY_(/** @type {!Element} */ (this.svgGroup_),
                             this.workspace);
  // Deeply clone the current block.
  var clone = this.svgGroup_.cloneNode(true);
  clone.translateX_ = xy.x;
  clone.translateY_ = xy.y;
  clone.setAttribute('transform',
      'translate(' + clone.translateX_ + ',' + clone.translateY_ + ')');
  this.workspace.getParentSvg().appendChild(clone);
  clone.bBox_ = clone.getBBox();
  // Start the animation.
  Blockly.BlockSvg.disposeUiStep_(clone, this.RTL, new Date,
      this.workspace.scale);
};

/**
 * Play some UI effects (sound) after a connection has been established.
 */
Blockly.BlockSvg.prototype.connectionUiEffect = function() {
  this.workspace.playAudio('click');
};

/**
 * Animate a cloned block and eventually dispose of it.
 * This is a class method, not an instace method since the original block has
 * been destroyed and is no longer accessible.
 * @param {!Element} clone SVG element to animate and dispose of.
 * @param {boolean} rtl True if RTL, false if LTR.
 * @param {!Date} start Date of animation's start.
 * @param {number} workspaceScale Scale of workspace.
 * @private
 */
Blockly.BlockSvg.disposeUiStep_ = function(clone, rtl, start, workspaceScale) {
  var ms = new Date - start;
  var percent = ms / 150;
  if (percent > 1) {
    goog.dom.removeNode(clone);
  } else {
    var x = clone.translateX_ +
        (rtl ? -1 : 1) * clone.bBox_.width * workspaceScale / 2 * percent;
    var y = clone.translateY_ + clone.bBox_.height * workspaceScale * percent;
    var scale = (1 - percent) * workspaceScale;
    clone.setAttribute('transform', 'translate(' + x + ',' + y + ')' +
        ' scale(' + scale + ')');
    var closure = function() {
      Blockly.BlockSvg.disposeUiStep_(clone, rtl, start, workspaceScale);
    };
    setTimeout(closure, 10);
  }
};

/**
 * Enable or disable a block.
 */
Blockly.BlockSvg.prototype.updateDisabled = function() {
  // not supported
};

/**
 * Returns the comment on this block (or '' if none).
 * @return {string} Block's comment.
 */
Blockly.BlockSvg.prototype.getCommentText = function() {
  if (this.comment) {
    var comment = this.comment.getText();
    // Trim off trailing whitespace.
    return comment.replace(/\s+$/, '').replace(/ +\n/g, '\n');
  }
  return '';
};

/**
 * Set this block's comment text.
 * @param {?string} text The text, or null to delete.
 */
Blockly.BlockSvg.prototype.setCommentText = function(text) {
  var changedState = false;
  if (goog.isString(text)) {
    if (!this.comment) {
      this.comment = new Blockly.Comment(this);
      changedState = true;
    }
    this.comment.setText(/** @type {string} */ (text));
  } else {
    if (this.comment) {
      this.comment.dispose();
      changedState = true;
    }
  }
  if (changedState && this.rendered) {
    this.render();
    // Adding or removing a comment icon will cause the block to change shape.
    this.bumpNeighbours_();
  }
};

/**
 * Set this block's warning text.
 * @param {?string} text The text, or null to delete.
 * @param {string=} opt_id An optional ID for the warning text to be able to
 *     maintain multiple warnings.
 */
Blockly.BlockSvg.prototype.setWarningText = function(text, opt_id) {
  if (!this.setWarningText.pid_) {
    // Create a database of warning PIDs.
    // Only runs once per block (and only those with warnings).
    this.setWarningText.pid_ = Object.create(null);
  }
  var id = opt_id || '';
  if (!id) {
    // Kill all previous pending processes, this edit supercedes them all.
    for (var n in this.setWarningText.pid_) {
      clearTimeout(this.setWarningText.pid_[n]);
      delete this.setWarningText.pid_[n];
    }
  } else if (this.setWarningText.pid_[id]) {
    // Only queue up the latest change.  Kill any earlier pending process.
    clearTimeout(this.setWarningText.pid_[id]);
    delete this.setWarningText.pid_[id];
  }
  if (Blockly.dragMode_ == Blockly.DRAG_FREE) {
    // Don't change the warning text during a drag.
    // Wait until the drag finishes.
    var thisBlock = this;
    this.setWarningText.pid_[id] = setTimeout(function() {
      if (thisBlock.workspace) {  // Check block wasn't deleted.
        delete thisBlock.setWarningText.pid_[id];
        thisBlock.setWarningText(text, id);
      }
    }, 100);
    return;
  }
  if (this.isInFlyout) {
    text = null;
  }

  var changedState = false;
  if (goog.isString(text)) {
    if (!this.warning) {
      this.warning = new Blockly.Warning(this);
      changedState = true;
    }
    this.warning.setText(/** @type {string} */ (text), id);
  } else {
    // Dispose all warnings if no id is given.
    if (this.warning && !id) {
      this.warning.dispose();
      changedState = true;
    } else if (this.warning) {
      var oldText = this.warning.getText();
      this.warning.setText('', id);
      var newText = this.warning.getText();
      if (!newText) {
        this.warning.dispose();
      }
      changedState = oldText == newText;
    }
  }
  if (changedState && this.rendered) {
    this.render();
    // Adding or removing a warning icon will cause the block to change shape.
    this.bumpNeighbours_();
  }
};

/**
 * Give this block a mutator dialog.
 * @param {Blockly.Mutator} mutator A mutator dialog instance or null to remove.
 */
Blockly.BlockSvg.prototype.setMutator = function(mutator) {
  if (this.mutator && this.mutator !== mutator) {
    this.mutator.dispose();
  }
  if (mutator) {
    mutator.block_ = this;
    this.mutator = mutator;
    mutator.createIcon();
  }
};

/**
<<<<<<< HEAD
=======
 * Set whether the block is disabled or not.
 * @param {boolean} disabled True if disabled.
 */
Blockly.BlockSvg.prototype.setDisabled = function(disabled) {
  if (this.disabled != disabled) {
    Blockly.BlockSvg.superClass_.setDisabled.call(this, disabled);
    if (this.rendered) {
      this.updateDisabled();
    }
  }
};

/**
 * Set whether the block is highlighted or not.
 * @param {boolean} highlighted True if highlighted.
 */
Blockly.BlockSvg.prototype.setHighlighted = function(highlighted) {
  if (highlighted) {
    this.svgPath_.setAttribute('filter',
        'url(#' + this.workspace.options.embossFilterId + ')');
    this.svgPathLight_.style.display = 'none';
  } else {
    this.svgPath_.removeAttribute('filter');
    this.svgPathLight_.style.display = 'block';
  }
};

/**
>>>>>>> dfbf7876
 * Select this block.  Highlight it visually.
 */
Blockly.BlockSvg.prototype.addSelect = function() {
  Blockly.addClass_(/** @type {!Element} */ (this.svgGroup_),
                    'blocklySelected');
  // Move the selected block to the top of the stack.
  var block = this;
  do {
    var root = block.getSvgRoot();
    root.parentNode.appendChild(root);
    block = block.getParent();
  } while (block);
};

/**
 * Unselect this block.  Remove its highlighting.
 */
Blockly.BlockSvg.prototype.removeSelect = function() {
  Blockly.removeClass_(/** @type {!Element} */ (this.svgGroup_),
                       'blocklySelected');
};

<<<<<<< HEAD
/**
 * Adds the dragging class to this block.
 */
Blockly.BlockSvg.prototype.addDragging = function() {
  Blockly.addClass_(/** @type {!Element} */ (this.svgGroup_),
                    'blocklyDragging');
};

/**
 * Removes the dragging class from this block.
 */
Blockly.BlockSvg.prototype.removeDragging = function() {
  Blockly.removeClass_(/** @type {!Element} */ (this.svgGroup_),
                       'blocklyDragging');
};

=======
>>>>>>> dfbf7876
// Overrides of functions on Blockly.Block that take into account whether the
// block has been rendered.

/**
 * Change the colour of a block.
 * @param {number|string} colour HSV hue value, or #RRGGBB string.
 * @param {number|string} colourSecondary Secondary HSV hue value, or #RRGGBB
 *    string.
 * @param {number|string} colourTertiary Tertiary HSV hue value, or #RRGGBB
 *    string.
 */
Blockly.BlockSvg.prototype.setColour = function(colour, colourSecondary,
    colourTertiary) {
  Blockly.BlockSvg.superClass_.setColour.call(this, colour, colourSecondary,
      colourTertiary);

  if (this.rendered) {
    this.updateColour();
  }
};

/**
 * Set whether this block can chain onto the bottom of another block.
 * @param {boolean} newBoolean True if there can be a previous statement.
 * @param {string|Array.<string>|null|undefined} opt_check Statement type or
 *     list of statement types.  Null/undefined if any type could be connected.
 */
Blockly.BlockSvg.prototype.setPreviousStatement =
    function(newBoolean, opt_check) {
  /* eslint-disable indent */
  Blockly.BlockSvg.superClass_.setPreviousStatement.call(this, newBoolean,
      opt_check);

  if (this.rendered) {
    this.render();
    this.bumpNeighbours_();
  }
};  /* eslint-enable indent */

/**
 * Set whether another block can chain onto the bottom of this block.
 * @param {boolean} newBoolean True if there can be a next statement.
 * @param {string|Array.<string>|null|undefined} opt_check Statement type or
 *     list of statement types.  Null/undefined if any type could be connected.
 */
Blockly.BlockSvg.prototype.setNextStatement = function(newBoolean, opt_check) {
  Blockly.BlockSvg.superClass_.setNextStatement.call(this, newBoolean,
      opt_check);

  if (this.rendered) {
    this.render();
    this.bumpNeighbours_();
  }
};

/**
 * Set whether this block returns a value.
 * @param {boolean} newBoolean True if there is an output.
 * @param {string|Array.<string>|null|undefined} opt_check Returned type or list
 *     of returned types.  Null or undefined if any type could be returned
 *     (e.g. variable get).
 */
Blockly.BlockSvg.prototype.setOutput = function(newBoolean, opt_check) {
  Blockly.BlockSvg.superClass_.setOutput.call(this, newBoolean, opt_check);

  if (this.rendered) {
    this.render();
    this.bumpNeighbours_();
  }
};

/**
 * Set whether value inputs are arranged horizontally or vertically.
 * @param {boolean} newBoolean True if inputs are horizontal.
 */
Blockly.BlockSvg.prototype.setInputsInline = function(newBoolean) {
  Blockly.BlockSvg.superClass_.setInputsInline.call(this, newBoolean);

  if (this.rendered) {
    this.render();
    this.bumpNeighbours_();
  }
};

/**
 * Remove an input from this block.
 * @param {string} name The name of the input.
 * @param {boolean=} opt_quiet True to prevent error if input is not present.
 * @throws {goog.asserts.AssertionError} if the input is not present and
 *     opt_quiet is not true.
 */
Blockly.BlockSvg.prototype.removeInput = function(name, opt_quiet) {
  Blockly.BlockSvg.superClass_.removeInput.call(this, name, opt_quiet);

  if (this.rendered) {
    this.render();
    // Removing an input will cause the block to change shape.
    this.bumpNeighbours_();
  }
};

/**
 * Move a numbered input to a different location on this block.
 * @param {number} inputIndex Index of the input to move.
 * @param {number} refIndex Index of input that should be after the moved input.
 */
Blockly.BlockSvg.prototype.moveNumberedInputBefore = function(
    inputIndex, refIndex) {
  Blockly.BlockSvg.superClass_.moveNumberedInputBefore.call(this, inputIndex,
      refIndex);

  if (this.rendered) {
    this.render();
    // Moving an input will cause the block to change shape.
    this.bumpNeighbours_();
  }
};

/**
 * Add a value input, statement input or local variable to this block.
 * @param {number} type Either Blockly.INPUT_VALUE or Blockly.NEXT_STATEMENT or
 *     Blockly.DUMMY_INPUT.
 * @param {string} name Language-neutral identifier which may used to find this
 *     input again.  Should be unique to this block.
 * @return {!Blockly.Input} The input object created.
 * @private
 */
Blockly.BlockSvg.prototype.appendInput_ = function(type, name) {
  var input = Blockly.BlockSvg.superClass_.appendInput_.call(this, type, name);

  if (this.rendered) {
    this.render();
    // Adding an input will cause the block to change shape.
    this.bumpNeighbours_();
  }
  return input;
};

/**
 * Returns connections originating from this block.
 * @param {boolean} all If true, return all connections even hidden ones.
 *     Otherwise, for a non-rendered block return an empty list, and for a
 *     collapsed block don't return inputs connections.
 * @return {!Array.<!Blockly.Connection>} Array of connections.
 * @private
 */
Blockly.BlockSvg.prototype.getConnections_ = function(all) {
  var myConnections = [];
  if (all || this.rendered) {
    if (this.outputConnection) {
      myConnections.push(this.outputConnection);
    }
    if (this.previousConnection) {
      myConnections.push(this.previousConnection);
    }
    if (this.nextConnection) {
      myConnections.push(this.nextConnection);
    }
    if (all || !this.collapsed_) {
      for (var i = 0, input; input = this.inputList[i]; i++) {
        if (input.connection) {
          myConnections.push(input.connection);
        }
      }
    }
  }
  return myConnections;
};

/**
 * Create a connection of the specified type.
 * @param {number} type The type of the connection to create.
 * @return {!Blockly.RenderedConnection} A new connection of the specified type.
 * @private
 */
Blockly.BlockSvg.prototype.makeConnection_ = function(type) {
  return new Blockly.RenderedConnection(this, type);
};<|MERGE_RESOLUTION|>--- conflicted
+++ resolved
@@ -338,14 +338,9 @@
       selected.setDragging_(false);
       selected.moveOffDragSurface_();
       selected.render();
-<<<<<<< HEAD
       // Re-enable workspace resizing.
       selected.workspace.setResizesEnabled(true);
-      // Ensure that any stap and bump are part of this move's event group.
-=======
-      selected.workspace.setResizesEnabled(true);
       // Ensure that any snap and bump are part of this move's event group.
->>>>>>> dfbf7876
       var group = Blockly.Events.getGroup();
       setTimeout(function() {
         Blockly.Events.setGroup(group);
@@ -893,13 +888,9 @@
  */
 Blockly.BlockSvg.prototype.setDragging_ = function(adding) {
   if (adding) {
-<<<<<<< HEAD
-    this.addDragging();
-=======
     var group = this.getSvgRoot();
     group.translate_ = '';
     group.skew_ = '';
->>>>>>> dfbf7876
     Blockly.draggingConnections_ =
         Blockly.draggingConnections_.concat(this.getConnections_(true));
     Blockly.addClass_(/** @type {!Element} */ (this.svgGroup_),
@@ -986,7 +977,6 @@
       // Switch to unrestricted dragging.
       Blockly.dragMode_ = Blockly.DRAG_FREE;
       Blockly.longStop_();
-<<<<<<< HEAD
       // Must move to drag surface before unplug(),
       // or else connections will calculate the wrong relative to surface XY
       // in tighten_(). Then blocks connected to this block move around on the
@@ -999,9 +989,6 @@
       // around
       Blockly.WidgetDiv.hide(true);
       Blockly.DropDownDiv.hideWithoutAnimation();
-=======
-      this.workspace.setResizesEnabled(false);
->>>>>>> dfbf7876
       if (this.parentBlock_) {
         // Push this block to the very top of the stack.
         this.unplug();
@@ -1586,37 +1573,6 @@
 };
 
 /**
-<<<<<<< HEAD
-=======
- * Set whether the block is disabled or not.
- * @param {boolean} disabled True if disabled.
- */
-Blockly.BlockSvg.prototype.setDisabled = function(disabled) {
-  if (this.disabled != disabled) {
-    Blockly.BlockSvg.superClass_.setDisabled.call(this, disabled);
-    if (this.rendered) {
-      this.updateDisabled();
-    }
-  }
-};
-
-/**
- * Set whether the block is highlighted or not.
- * @param {boolean} highlighted True if highlighted.
- */
-Blockly.BlockSvg.prototype.setHighlighted = function(highlighted) {
-  if (highlighted) {
-    this.svgPath_.setAttribute('filter',
-        'url(#' + this.workspace.options.embossFilterId + ')');
-    this.svgPathLight_.style.display = 'none';
-  } else {
-    this.svgPath_.removeAttribute('filter');
-    this.svgPathLight_.style.display = 'block';
-  }
-};
-
-/**
->>>>>>> dfbf7876
  * Select this block.  Highlight it visually.
  */
 Blockly.BlockSvg.prototype.addSelect = function() {
@@ -1639,25 +1595,6 @@
                        'blocklySelected');
 };
 
-<<<<<<< HEAD
-/**
- * Adds the dragging class to this block.
- */
-Blockly.BlockSvg.prototype.addDragging = function() {
-  Blockly.addClass_(/** @type {!Element} */ (this.svgGroup_),
-                    'blocklyDragging');
-};
-
-/**
- * Removes the dragging class from this block.
- */
-Blockly.BlockSvg.prototype.removeDragging = function() {
-  Blockly.removeClass_(/** @type {!Element} */ (this.svgGroup_),
-                       'blocklyDragging');
-};
-
-=======
->>>>>>> dfbf7876
 // Overrides of functions on Blockly.Block that take into account whether the
 // block has been rendered.
 
