--- conflicted
+++ resolved
@@ -15,11 +15,6 @@
 var options = {
   comments: true,
   collapse: true,
-<<<<<<< HEAD
-=======
-  disable: true,
-  maxBlocks: Infinity,
->>>>>>> dfbf7876
   media: '../media/',
   oneBasedIndex: true,
   readOnly: false,
